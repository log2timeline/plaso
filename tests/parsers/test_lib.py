--- conflicted
+++ resolved
@@ -22,15 +22,9 @@
   """The unit test case for a parser."""
 
   def _CreateParserMediator(
-<<<<<<< HEAD
-      self, storage_writer, file_entry=None, knowledge_base_values=None,
-      parser_chain=None):
-    """Creates a parser mediator.
-=======
       self, storage_writer, default_timezone=pytz.UTC, file_entry=None,
       knowledge_base_values=None, parser_chain=None):
-    """Creates a parser mediator object.
->>>>>>> a4a3c689
+    """Creates a parser mediator.
 
     Args:
       storage_writer (StorageWriter): storage writer.
