--- conflicted
+++ resolved
@@ -81,15 +81,8 @@
 
     # This should just be the plugin name, as we're invoking it directly,
     # and not through the parser.
-<<<<<<< HEAD
-    self.assertEqual(event.parser, plugin.plugin_name)
-
-    self.assertEqual(event.data_type, 'winrar:history')
-    self.CheckTimestamp(event.timestamp, '2012-08-28 09:23:49.002031')
-=======
     self.assertEqual(event_data.parser, plugin.plugin_name)
     self.assertEqual(event_data.data_type, 'winrar:history')
->>>>>>> e128a9f7
 
     expected_message = (
         '[{0:s}] '
