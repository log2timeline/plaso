--- conflicted
+++ resolved
@@ -52,16 +52,6 @@
 
     event = events[0]
 
-<<<<<<< HEAD
-    self.assertEqual(event.pathspec, test_file_entry.path_spec)
-    # This should just be the plugin name, as we're invoking it directly,
-    # and not through the parser.
-    self.assertEqual(event.parser, plugin.plugin_name)
-
-    self.assertEqual(event.data_type, 'windows:registry:typedurls')
-    self.CheckTimestamp(event.timestamp, '2012-03-12 21:23:53.307750')
-
-=======
     self.CheckTimestamp(event.timestamp, '2012-03-12 21:23:53.307750')
 
     event_data = self._GetEventDataOfEvent(storage_writer, event)
@@ -72,7 +62,6 @@
     self.assertEqual(event_data.data_type, 'windows:registry:typedurls')
     self.assertEqual(event_data.pathspec, test_file_entry.path_spec)
 
->>>>>>> e128a9f7
     expected_message = (
         '[{0:s}] '
         'url1: http://cnn.com/ '
@@ -118,16 +107,6 @@
 
     event = events[0]
 
-<<<<<<< HEAD
-    self.assertEqual(event.pathspec, test_file_entry.path_spec)
-    # This should just be the plugin name, as we're invoking it directly,
-    # and not through the parser.
-    self.assertEqual(event.parser, plugin.plugin_name)
-
-    self.assertEqual(event.data_type, 'windows:registry:typedurls')
-    self.CheckTimestamp(event.timestamp, '2010-11-10 07:58:15.811625')
-
-=======
     self.CheckTimestamp(event.timestamp, '2010-11-10 07:58:15.811625')
 
     event_data = self._GetEventDataOfEvent(storage_writer, event)
@@ -138,7 +117,6 @@
     self.assertEqual(event_data.data_type, 'windows:registry:typedurls')
     self.assertEqual(event_data.pathspec, test_file_entry.path_spec)
 
->>>>>>> e128a9f7
     expected_message = (
         '[{0:s}] '
         'url1: \\\\controller').format(key_path)
