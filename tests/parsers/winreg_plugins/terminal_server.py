--- conflicted
+++ resolved
@@ -88,15 +88,8 @@
 
     # This should just be the plugin name, as we're invoking it directly,
     # and not through the parser.
-<<<<<<< HEAD
-    self.assertEqual(event.parser, plugin.plugin_name)
-
-    self.assertEqual(event.data_type, 'windows:registry:mstsc:connection')
-    self.CheckTimestamp(event.timestamp, '2012-08-28 09:23:49.002031')
-=======
     self.assertEqual(event_data.parser, plugin.plugin_name)
     self.assertEqual(event_data.data_type, 'windows:registry:mstsc:connection')
->>>>>>> e128a9f7
 
     expected_message = (
         '[{0:s}\\myserver.com] '
@@ -108,16 +101,6 @@
 
     event = events[1]
 
-<<<<<<< HEAD
-    self.assertEqual(event.data_type, 'windows:registry:key_value')
-    self.CheckTimestamp(event.timestamp, '2012-08-28 09:23:49.002031')
-
-    expected_message = (
-        '[{0:s}] '
-        'No values stored in key.').format(key_path)
-    expected_short_message = '{0:s}...'.format(expected_message[:77])
-    self._TestGetMessageStrings(event, expected_message, expected_short_message)
-=======
     self.CheckTimestamp(event.timestamp, '2012-08-28 09:23:49.002031')
 
     event_data = self._GetEventDataOfEvent(storage_writer, event)
@@ -129,7 +112,6 @@
 
     self._TestGetMessageStrings(
         event_data, expected_message, expected_message)
->>>>>>> e128a9f7
 
 
 class DefaultTerminalServerClientMRUPluginTest(test_lib.RegistryPluginTestCase):
@@ -189,15 +171,8 @@
 
     # This should just be the plugin name, as we're invoking it directly,
     # and not through the parser.
-<<<<<<< HEAD
-    self.assertEqual(event.parser, plugin.plugin_name)
-
-    self.assertEqual(event.data_type, 'windows:registry:mstsc:mru')
-    self.CheckTimestamp(event.timestamp, '2012-08-28 09:23:49.002031')
-=======
     self.assertEqual(event_data.parser, plugin.plugin_name)
     self.assertEqual(event_data.data_type, 'windows:registry:mstsc:mru')
->>>>>>> e128a9f7
 
     expected_message = (
         '[{0:s}] '
