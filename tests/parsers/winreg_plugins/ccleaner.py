#!/usr/bin/env python3
# -*- coding: utf-8 -*-
"""Tests for the CCleaner Windows Registry plugin."""

from __future__ import unicode_literals

import unittest

from plaso.formatters import winreg  # pylint: disable=unused-import
from plaso.parsers.winreg_plugins import ccleaner

from tests.parsers.winreg_plugins import test_lib


class CCleanerRegistryPluginTest(test_lib.RegistryPluginTestCase):
  """Tests for the CCleaner Windows Registry plugin."""

  # TODO: add tests for _ParseUpdateKeyValue

  def testFilters(self):
    """Tests the FILTERS class attribute."""
    plugin = ccleaner.CCleanerPlugin()

    key_path = 'HKEY_CURRENT_USER\\Software\\Piriform\\CCleaner'
    self._AssertFiltersOnKeyPath(plugin, key_path)

    self._AssertNotFiltersOnKeyPath(plugin, 'HKEY_LOCAL_MACHINE\\Bogus')

  def testProcess(self):
    """Tests the Process function."""
    plugin = ccleaner.CCleanerPlugin()
    test_file_entry = self._GetTestFileEntry(['NTUSER-CCLEANER.DAT'])
    key_path = 'HKEY_CURRENT_USER\\Software\\Piriform\\CCleaner'

    win_registry = self._GetWinRegistryFromFileEntry(test_file_entry)
    registry_key = win_registry.GetKeyByPath(key_path)
    storage_writer = self._ParseKeyWithPlugin(
        registry_key, plugin, file_entry=test_file_entry)

    self.assertEqual(storage_writer.number_of_warnings, 0)
    self.assertEqual(storage_writer.number_of_events, 2)

    events = list(storage_writer.GetEvents())

    event = events[0]

<<<<<<< HEAD
    self.assertEqual(event.data_type, 'ccleaner:update')
    self.assertEqual(event.pathspec, test_file_entry.path_spec)
=======
    self.CheckTimestamp(event.timestamp, '2013-07-13 10:03:14.000000')

    event_data = self._GetEventDataOfEvent(storage_writer, event)

>>>>>>> e128a9f7
    # This should just be the plugin name, as we're invoking it directly,
    # and not through the parser.
    self.assertEqual(event_data.parser, plugin.plugin_name)
    self.assertEqual(event_data.data_type, 'ccleaner:update')
    self.assertEqual(event_data.pathspec, test_file_entry.path_spec)

    expected_message = 'Origin: {0:s}'.format(key_path)

<<<<<<< HEAD
    self._TestGetMessageStrings(event, expected_message, expected_message)
=======
    self._TestGetMessageStrings(
        event_data, expected_message, expected_message)
>>>>>>> e128a9f7

    event = events[1]

    self.assertEqual(event.data_type, 'ccleaner:configuration')
    self.CheckTimestamp(event.timestamp, '2013-07-13 14:03:26.861688')

<<<<<<< HEAD
=======
    event_data = self._GetEventDataOfEvent(storage_writer, event)

    self.assertEqual(event_data.data_type, 'ccleaner:configuration')

>>>>>>> e128a9f7
    expected_message = (
        '[{0:s}] '
        '(App)Cookies: True '
        '(App)Delete Index.dat files: True '
        '(App)History: True '
        '(App)Last Download Location: True '
        '(App)Other Explorer MRUs: True '
        '(App)Recent Documents: True '
        '(App)Recently Typed URLs: True '
        '(App)Run (in Start Menu): True '
        '(App)Temporary Internet Files: True '
        '(App)Thumbnail Cache: True '
        'CookiesToSave: *.piriform.com '
        'WINDOW_HEIGHT: 524 '
        'WINDOW_LEFT: 146 '
        'WINDOW_MAX: 0 '
        'WINDOW_TOP: 102 '
        'WINDOW_WIDTH: 733').format(key_path)

    expected_short_message = '{0:s}...'.format(expected_message[:77])

    self._TestGetMessageStrings(
        event_data, expected_message, expected_short_message)


if __name__ == '__main__':
  unittest.main()<|MERGE_RESOLUTION|>--- conflicted
+++ resolved
@@ -44,15 +44,10 @@
 
     event = events[0]
 
-<<<<<<< HEAD
-    self.assertEqual(event.data_type, 'ccleaner:update')
-    self.assertEqual(event.pathspec, test_file_entry.path_spec)
-=======
     self.CheckTimestamp(event.timestamp, '2013-07-13 10:03:14.000000')
 
     event_data = self._GetEventDataOfEvent(storage_writer, event)
 
->>>>>>> e128a9f7
     # This should just be the plugin name, as we're invoking it directly,
     # and not through the parser.
     self.assertEqual(event_data.parser, plugin.plugin_name)
@@ -61,25 +56,17 @@
 
     expected_message = 'Origin: {0:s}'.format(key_path)
 
-<<<<<<< HEAD
-    self._TestGetMessageStrings(event, expected_message, expected_message)
-=======
     self._TestGetMessageStrings(
         event_data, expected_message, expected_message)
->>>>>>> e128a9f7
 
     event = events[1]
 
-    self.assertEqual(event.data_type, 'ccleaner:configuration')
     self.CheckTimestamp(event.timestamp, '2013-07-13 14:03:26.861688')
 
-<<<<<<< HEAD
-=======
     event_data = self._GetEventDataOfEvent(storage_writer, event)
 
     self.assertEqual(event_data.data_type, 'ccleaner:configuration')
 
->>>>>>> e128a9f7
     expected_message = (
         '[{0:s}] '
         '(App)Cookies: True '
