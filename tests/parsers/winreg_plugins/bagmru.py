--- conflicted
+++ resolved
@@ -69,15 +69,10 @@
 
     event = events[0]
 
-<<<<<<< HEAD
-    self.assertEqual(event.data_type, 'windows:registry:bagmru')
-    self.assertEqual(event.pathspec, test_file_entry.path_spec)
-=======
     self.CheckTimestamp(event.timestamp, '2009-08-04 15:19:16.997750')
 
     event_data = self._GetEventDataOfEvent(storage_writer, event)
 
->>>>>>> e128a9f7
     # This should just be the plugin name, as we're invoking it directly,
     # and not through the parser.
     self.assertEqual(event_data.parser, plugin.plugin_name)
