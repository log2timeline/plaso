#!/usr/bin/env python3
# -*- coding: utf-8 -*-
"""Tests for the Microsoft Office MRUs Windows Registry plugin."""

from __future__ import unicode_literals

import unittest

from plaso.formatters import officemru as _  # pylint: disable=unused-import
from plaso.formatters import winreg  # pylint: disable=unused-import
from plaso.lib import definitions
from plaso.parsers.winreg_plugins import officemru

from tests.parsers.winreg_plugins import test_lib


class OfficeMRUPluginTest(test_lib.RegistryPluginTestCase):
  """Tests for the Microsoft Office MRUs Windows Registry plugin."""

  def testFilters(self):
    """Tests the FILTERS class attribute."""
    plugin = officemru.OfficeMRUPlugin()

    key_path = (
        'HKEY_CURRENT_USER\\Software\\Microsoft\\Office\\14.0\\'
        'Access\\File MRU')
    self._AssertFiltersOnKeyPath(plugin, key_path)

    key_path = (
        'HKEY_CURRENT_USER\\Software\\Microsoft\\Office\\14.0\\'
        'Access\\Place MRU')
    self._AssertFiltersOnKeyPath(plugin, key_path)

    key_path = (
        'HKEY_CURRENT_USER\\Software\\Microsoft\\Office\\14.0\\'
        'Excel\\File MRU')
    self._AssertFiltersOnKeyPath(plugin, key_path)

    key_path = (
        'HKEY_CURRENT_USER\\Software\\Microsoft\\Office\\14.0\\'
        'Excel\\Place MRU')
    self._AssertFiltersOnKeyPath(plugin, key_path)

    key_path = (
        'HKEY_CURRENT_USER\\Software\\Microsoft\\Office\\14.0\\'
        'PowerPoint\\File MRU')
    self._AssertFiltersOnKeyPath(plugin, key_path)

    key_path = (
        'HKEY_CURRENT_USER\\Software\\Microsoft\\Office\\14.0\\'
        'PowerPoint\\Place MRU')
    self._AssertFiltersOnKeyPath(plugin, key_path)

    key_path = (
        'HKEY_CURRENT_USER\\Software\\Microsoft\\Office\\14.0\\'
        'Word\\File MRU')
    self._AssertFiltersOnKeyPath(plugin, key_path)

    key_path = (
        'HKEY_CURRENT_USER\\Software\\Microsoft\\Office\\14.0\\'
        'Word\\Place MRU')
    self._AssertFiltersOnKeyPath(plugin, key_path)

    self._AssertNotFiltersOnKeyPath(plugin, 'HKEY_LOCAL_MACHINE\\Bogus')

  def testProcess(self):
    """Tests the Process function."""
    test_file_entry = self._GetTestFileEntry(['NTUSER-WIN7.DAT'])
    key_path = (
        'HKEY_CURRENT_USER\\Software\\Microsoft\\Office\\14.0\\Word\\'
        'File MRU')

    win_registry = self._GetWinRegistryFromFileEntry(test_file_entry)
    registry_key = win_registry.GetKeyByPath(key_path)

    plugin = officemru.OfficeMRUPlugin()
    storage_writer = self._ParseKeyWithPlugin(
        registry_key, plugin, file_entry=test_file_entry)

    self.assertEqual(storage_writer.number_of_warnings, 0)
    self.assertEqual(storage_writer.number_of_events, 6)

    events = list(storage_writer.GetEvents())

    event = events[5]

<<<<<<< HEAD
    self.assertEqual(event.pathspec, test_file_entry.path_spec)

    # This should just be the plugin name, as we're invoking it directly,
    # and not through the parser.
    self.assertEqual(event.parser, plugin.plugin_name)

    self.assertEqual(event.data_type, 'windows:registry:office_mru_list')
=======
>>>>>>> e128a9f7
    self.CheckTimestamp(event.timestamp, '2012-03-13 18:27:15.089802')
    self.assertEqual(
        event.timestamp_desc, definitions.TIME_DESCRIPTION_WRITTEN)

<<<<<<< HEAD
=======
    event_data = self._GetEventDataOfEvent(storage_writer, event)

    # This should just be the plugin name, as we're invoking it directly,
    # and not through the parser.
    self.assertEqual(event_data.parser, plugin.plugin_name)
    self.assertEqual(event_data.data_type, 'windows:registry:office_mru_list')
    self.assertEqual(event_data.pathspec, test_file_entry.path_spec)

>>>>>>> e128a9f7
    expected_message = (
        '[{0:s}] '
        'Item 1: [F00000000][T01CD0146EA1EADB0][O00000000]*'
        'C:\\Users\\nfury\\Documents\\StarFury\\StarFury\\'
        'SA-23E Mitchell-Hyundyne Starfury.docx '
        'Item 2: [F00000000][T01CD00921FC127F0][O00000000]*'
        'C:\\Users\\nfury\\Documents\\StarFury\\StarFury\\Earthforce SA-26 '
        'Thunderbolt Star Fury.docx '
        'Item 3: [F00000000][T01CD009208780140][O00000000]*'
        'C:\\Users\\nfury\\Documents\\StarFury\\StarFury\\StarFury.docx '
        'Item 4: [F00000000][T01CCFE0B22DA9EF0][O00000000]*'
        'C:\\Users\\nfury\\Documents\\VIBRANIUM.docx '
        'Item 5: [F00000000][T01CCFCBA595DFC30][O00000000]*'
        'C:\\Users\\nfury\\Documents\\ADAMANTIUM-Background.docx').format(
            key_path)
    expected_short_message = '{0:s}...'.format(expected_message[:77])

    self._TestGetMessageStrings(
        event_data, expected_message, expected_short_message)

    # Test OfficeMRUWindowsRegistryEvent.
    event = events[0]

    self.assertEqual(event.data_type, 'windows:registry:office_mru')
    self.CheckTimestamp(event.timestamp, '2012-03-13 18:27:15.083000')
    self.assertEqual(
        event.timestamp_desc, definitions.TIME_DESCRIPTION_WRITTEN)

<<<<<<< HEAD
=======
    event_data = self._GetEventDataOfEvent(storage_writer, event)

    self.assertEqual(event_data.data_type, 'windows:registry:office_mru')

>>>>>>> e128a9f7
    expected_message = (
        '[{0:s}] '
        'Value: [F00000000][T01CD0146EA1EADB0][O00000000]*'
        'C:\\Users\\nfury\\Documents\\StarFury\\StarFury\\'
        'SA-23E Mitchell-Hyundyne Starfury.docx').format(key_path)
    expected_short_message = (
        '[F00000000][T01CD0146EA1EADB0][O00000000]*'
        'C:\\Users\\nfury\\Documents\\StarFury\\S...')

    self._TestGetMessageStrings(
        event_data, expected_message, expected_short_message)


if __name__ == '__main__':
  unittest.main()<|MERGE_RESOLUTION|>--- conflicted
+++ resolved
@@ -84,22 +84,10 @@
 
     event = events[5]
 
-<<<<<<< HEAD
-    self.assertEqual(event.pathspec, test_file_entry.path_spec)
-
-    # This should just be the plugin name, as we're invoking it directly,
-    # and not through the parser.
-    self.assertEqual(event.parser, plugin.plugin_name)
-
-    self.assertEqual(event.data_type, 'windows:registry:office_mru_list')
-=======
->>>>>>> e128a9f7
     self.CheckTimestamp(event.timestamp, '2012-03-13 18:27:15.089802')
     self.assertEqual(
         event.timestamp_desc, definitions.TIME_DESCRIPTION_WRITTEN)
 
-<<<<<<< HEAD
-=======
     event_data = self._GetEventDataOfEvent(storage_writer, event)
 
     # This should just be the plugin name, as we're invoking it directly,
@@ -108,7 +96,6 @@
     self.assertEqual(event_data.data_type, 'windows:registry:office_mru_list')
     self.assertEqual(event_data.pathspec, test_file_entry.path_spec)
 
->>>>>>> e128a9f7
     expected_message = (
         '[{0:s}] '
         'Item 1: [F00000000][T01CD0146EA1EADB0][O00000000]*'
@@ -132,18 +119,14 @@
     # Test OfficeMRUWindowsRegistryEvent.
     event = events[0]
 
-    self.assertEqual(event.data_type, 'windows:registry:office_mru')
     self.CheckTimestamp(event.timestamp, '2012-03-13 18:27:15.083000')
     self.assertEqual(
         event.timestamp_desc, definitions.TIME_DESCRIPTION_WRITTEN)
 
-<<<<<<< HEAD
-=======
     event_data = self._GetEventDataOfEvent(storage_writer, event)
 
     self.assertEqual(event_data.data_type, 'windows:registry:office_mru')
 
->>>>>>> e128a9f7
     expected_message = (
         '[{0:s}] '
         'Value: [F00000000][T01CD0146EA1EADB0][O00000000]*'
