#!/usr/bin/python
# -*- coding: utf-8 -*-
"""Tests for the new syslog parser."""

import unittest

from plaso.formatters import syslog as _  # pylint: disable=unused-import
from plaso.lib import timelib
from plaso.parsers import syslog

from tests.parsers import test_lib


class NewSyslogUnitTest(test_lib.ParserTestCase):
  """Tests for the syslog parser."""

  def setUp(self):
    """Makes preparations before running an individual test."""
    self._parser = syslog.SyslogParser()
    # We don't want to test syslog plugins, just the parser
    self.plugins = [plugin for _, plugin in list(self._parser.GetPlugins())]
    for plugin in self.plugins:
      syslog.SyslogParser.DeregisterPlugin(plugin)

  def tearDown(self):
    """Cleans up after running an individual test."""
    syslog.SyslogParser.RegisterPlugins(self.plugins)

<<<<<<< HEAD

=======
>>>>>>> 45223244
  def testParseRsyslog(self):
    """Tests the Parse function on an Ubuntu-style syslog file"""
    knowledge_base_values = {u'year': 2016}
    test_file = self._GetTestFilePath([u'syslog_rsyslog'])
    event_queue_consumer = self._ParseFile(
        self._parser, test_file, knowledge_base_values=knowledge_base_values)
    event_objects = self._GetEventObjectsFromQueue(event_queue_consumer)

    self.assertEqual(len(event_objects), 8)

  def testParseOSX(self):
    """Tests the Parse function on an Ubuntu-style syslog file"""
    knowledge_base_values = {u'year': 2016}
    test_file = self._GetTestFilePath([u'syslog_osx'])
    event_queue_consumer = self._ParseFile(
        self._parser, test_file, knowledge_base_values=knowledge_base_values)
    event_objects = self._GetEventObjectsFromQueue(event_queue_consumer)

    self.assertEqual(len(event_objects), 2)

  def testParse(self):
    """Tests the Parse function."""
    knowledge_base_values = {u'year': 2012}
    test_file = self._GetTestFilePath([u'syslog'])
    event_queue_consumer = self._ParseFile(
        self._parser, test_file, knowledge_base_values=knowledge_base_values)
    event_objects = self._GetEventObjectsFromQueue(event_queue_consumer)
    event_timestamp = timelib.Timestamp.CopyToIsoFormat(
        event_objects[0].timestamp)
    self.assertEqual(event_timestamp, u'2012-01-22T07:52:33+00:00')
    self.assertEqual(event_objects[0].hostname, u'myhostname.myhost.com')

    expected_string = (
        u'[client, pid: 30840] INFO No new content.')
    self._TestGetMessageStrings(
        event_objects[0], expected_string, expected_string)

    event_timestamp = timelib.Timestamp.CopyToIsoFormat(
        event_objects[6].timestamp)
    self.assertEqual(event_timestamp, u'2012-02-29T01:15:43+00:00')

    # Testing year increment.
    event_timestamp = timelib.Timestamp.CopyToIsoFormat(
        event_objects[8].timestamp)
    self.assertEqual(event_timestamp, u'2013-03-23T23:01:18+00:00')

    expected_msg = (
        u'[aprocess, pid: 10100] This is a multi-line message that screws up'
        u'\tmany syslog parsers.')
    expected_msg_short = (
        u'[aprocess, pid: 10100] This is a multi-line message that screws up'
        u'\tmany syslo...')
    self._TestGetMessageStrings(
        event_objects[11], expected_msg, expected_msg_short)

    self.assertEqual(len(event_objects), 13)


if __name__ == '__main__':
  unittest.main()<|MERGE_RESOLUTION|>--- conflicted
+++ resolved
@@ -1,6 +1,6 @@
 #!/usr/bin/python
 # -*- coding: utf-8 -*-
-"""Tests for the new syslog parser."""
+"""Tests for the syslog parser."""
 
 import unittest
 
@@ -26,10 +26,6 @@
     """Cleans up after running an individual test."""
     syslog.SyslogParser.RegisterPlugins(self.plugins)
 
-<<<<<<< HEAD
-
-=======
->>>>>>> 45223244
   def testParseRsyslog(self):
     """Tests the Parse function on an Ubuntu-style syslog file"""
     knowledge_base_values = {u'year': 2016}
