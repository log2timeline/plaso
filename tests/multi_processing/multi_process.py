--- conflicted
+++ resolved
@@ -8,7 +8,7 @@
 from dfvfs.lib import definitions as dfvfs_definitions
 from dfvfs.path import factory as path_spec_factory
 
-import plaso.multi_processing.engine
+from plaso.multi_processing import engine
 from plaso.containers import sessions
 from plaso.lib import event
 from plaso.multi_processing import multi_process
@@ -23,7 +23,7 @@
 
   def testProcessSources(self):
     """Tests the PreprocessSources and ProcessSources function."""
-    test_engine = plaso.multi_processing.engine.MultiProcessEngine(
+    test_engine = engine.MultiProcessEngine(
         maximum_number_of_queued_items=100)
 
     source_path = os.path.join(self._TEST_DATA_PATH, u'ímynd.dd')
@@ -47,11 +47,8 @@
           session.identifier, [source_path_spec], preprocess_object,
           storage_writer, parser_filter_expression=u'filestat')
 
-<<<<<<< HEAD
       storage_writer.Close()
 
-=======
->>>>>>> d792b12e
     # TODO: implement a way to obtain the results without relying
     # on multi-process primitives e.g. by writing to a file.
     # self.assertEqual(len(storage_writer.events), 15)
