#!/usr/bin/env python3
# -*- coding: utf-8 -*-
"""Tests for the SQLite-based storage."""

from __future__ import unicode_literals

import os
import unittest

from plaso.containers import events
from plaso.containers import event_sources
from plaso.containers import reports
from plaso.containers import sessions
from plaso.containers import tasks
from plaso.containers import warnings
from plaso.lib import definitions
from plaso.storage.sqlite import sqlite_file

from tests import test_lib as shared_test_lib
from tests.containers import test_lib as containers_test_lib
from tests.storage import test_lib


class _TestSQLiteStorageFileV1(sqlite_file.SQLiteStorageFile):
  """Test class for testing format compatibility checks."""

  _FORMAT_VERSION = 1
  _COMPATIBLE_FORMAT_VERSION = 1


class _TestSQLiteStorageFileV2(sqlite_file.SQLiteStorageFile):
  """Test class for testing format compatibility checks."""

  _FORMAT_VERSION = 2
  _COMPATIBLE_FORMAT_VERSION = 1


class SQLiteStorageFileTest(test_lib.StorageTestCase):
  """Tests for the SQLite-based storage file object."""

  # pylint: disable=protected-access

  def testAddAttributeContainer(self):
    """Tests the _AddAttributeContainer function."""
    event_data = events.EventData()

    with shared_test_lib.TempDirectory() as temp_directory:
      temp_file = os.path.join(temp_directory, 'plaso.sqlite')
      storage_file = sqlite_file.SQLiteStorageFile()
      storage_file.Open(path=temp_file, read_only=False)

      storage_file._AddAttributeContainer(
          storage_file._CONTAINER_TYPE_EVENT_DATA, event_data)

      storage_file.Close()

  def testAddSerializedEvent(self):
    """Tests the _AddSerializedEvent function."""
    event = events.EventObject()

    with shared_test_lib.TempDirectory() as temp_directory:
      temp_file = os.path.join(temp_directory, 'plaso.sqlite')
      storage_file = sqlite_file.SQLiteStorageFile()
      storage_file.Open(path=temp_file, read_only=False)

      storage_file._AddSerializedEvent(event)

      storage_file.Close()

  def testCountStoredAttributeContainers(self):
    """Tests the _CountStoredAttributeContainers function."""
    event_data = events.EventData()

    with shared_test_lib.TempDirectory() as temp_directory:
      temp_file = os.path.join(temp_directory, 'plaso.sqlite')
      storage_file = sqlite_file.SQLiteStorageFile()
      storage_file.Open(path=temp_file, read_only=False)

      number_of_containers = storage_file._GetNumberOfAttributeContainers(
          storage_file._CONTAINER_TYPE_EVENT_DATA)
      self.assertEqual(number_of_containers, 0)

      storage_file._AddAttributeContainer(
          storage_file._CONTAINER_TYPE_EVENT_DATA, event_data)
      storage_file._WriteSerializedAttributeContainerList(
          storage_file._CONTAINER_TYPE_EVENT_DATA)

      number_of_containers = storage_file._GetNumberOfAttributeContainers(
          storage_file._CONTAINER_TYPE_EVENT_DATA)
      self.assertEqual(number_of_containers, 1)

      with self.assertRaises(ValueError):
        storage_file._GetNumberOfAttributeContainers('bogus')

      # Test for a supported container type that does not have a table
      # present in the storage file.
      query = 'DROP TABLE {0:s}'.format(
          storage_file._CONTAINER_TYPE_EVENT_DATA)
      storage_file._cursor.execute(query)
<<<<<<< HEAD
      number_of_containers = storage_file._CountStoredAttributeContainers(
=======
      number_of_containers = storage_file._GetNumberOfAttributeContainers(
>>>>>>> e128a9f7
          storage_file._CONTAINER_TYPE_EVENT_DATA)
      self.assertEqual(number_of_containers, 0)

      storage_file.Close()

  def testGetAttributeContainerByIndex(self):
    """Tests the _GetAttributeContainerByIndex function."""
    event_data = events.EventData()

    with shared_test_lib.TempDirectory() as temp_directory:
      temp_file = os.path.join(temp_directory, 'plaso.sqlite')
      storage_file = sqlite_file.SQLiteStorageFile()
      storage_file.Open(path=temp_file, read_only=False)

      container = storage_file._GetAttributeContainerByIndex(
          storage_file._CONTAINER_TYPE_EVENT_DATA, 0)
      self.assertIsNone(container)

      storage_file._AddAttributeContainer(
          storage_file._CONTAINER_TYPE_EVENT_DATA, event_data)
      storage_file._WriteSerializedAttributeContainerList(
          storage_file._CONTAINER_TYPE_EVENT_DATA)

      container = storage_file._GetAttributeContainerByIndex(
          storage_file._CONTAINER_TYPE_EVENT_DATA, 0)
      self.assertIsNotNone(container)

      with self.assertRaises(IOError):
        storage_file._GetAttributeContainerByIndex('bogus', 0)

      storage_file.Close()

  def testGetAttributeContainers(self):
    """Tests the _GetAttributeContainers function."""
    event_data = events.EventData()

    with shared_test_lib.TempDirectory() as temp_directory:
      temp_file = os.path.join(temp_directory, 'plaso.sqlite')
      storage_file = sqlite_file.SQLiteStorageFile()
      storage_file.Open(path=temp_file, read_only=False)

      containers = list(storage_file._GetAttributeContainers(
          storage_file._CONTAINER_TYPE_EVENT_DATA))
      self.assertEqual(len(containers), 0)

      storage_file._AddAttributeContainer(
          storage_file._CONTAINER_TYPE_EVENT_DATA, event_data)
      storage_file._WriteSerializedAttributeContainerList(
          storage_file._CONTAINER_TYPE_EVENT_DATA)

      containers = list(storage_file._GetAttributeContainers(
          storage_file._CONTAINER_TYPE_EVENT_DATA))
      self.assertEqual(len(containers), 1)

      with self.assertRaises(IOError):
        list(storage_file._GetAttributeContainers('bogus'))

      storage_file.Close()

  def testHasAttributeContainers(self):
    """Tests the _HasAttributeContainers function."""
    event_data = events.EventData()

    with shared_test_lib.TempDirectory() as temp_directory:
      temp_file = os.path.join(temp_directory, 'plaso.sqlite')
      storage_file = sqlite_file.SQLiteStorageFile()
      storage_file.Open(path=temp_file, read_only=False)

      result = storage_file._HasAttributeContainers(
          storage_file._CONTAINER_TYPE_EVENT_DATA)
      self.assertFalse(result)

      storage_file._AddAttributeContainer(
          storage_file._CONTAINER_TYPE_EVENT_DATA, event_data)
      storage_file._WriteSerializedAttributeContainerList(
          storage_file._CONTAINER_TYPE_EVENT_DATA)

      result = storage_file._HasAttributeContainers(
          storage_file._CONTAINER_TYPE_EVENT_DATA)
      self.assertTrue(result)

      with self.assertRaises(ValueError):
        storage_file._HasAttributeContainers('bogus')

      storage_file.Close()

  def testHasTable(self):
    """Tests the _HasTable function."""
    with shared_test_lib.TempDirectory() as temp_directory:
      temp_file = os.path.join(temp_directory, 'plaso.sqlite')
      storage_file = sqlite_file.SQLiteStorageFile()
      storage_file.Open(path=temp_file, read_only=False)

      result = storage_file._HasTable(storage_file._CONTAINER_TYPE_EVENT_DATA)
      self.assertTrue(result)

      result = storage_file._HasTable('bogus')
      self.assertFalse(result)

      storage_file.Close()

  # TODO: add tests for _ReadStorageMetadata

  def testWriteAttributeContainer(self):
    """Tests the _WriteAttributeContainer function."""
    event_data = events.EventData()

    with shared_test_lib.TempDirectory() as temp_directory:
      temp_file = os.path.join(temp_directory, 'plaso.sqlite')
      storage_file = sqlite_file.SQLiteStorageFile()
      storage_file.Open(path=temp_file, read_only=False)

      storage_file._WriteAttributeContainer(event_data)

      storage_file.Close()

  def testWriteSerializedAttributeContainerList(self):
    """Tests the _WriteSerializedAttributeContainerList function."""
    event_data = events.EventData()
    event = events.EventObject()

    with shared_test_lib.TempDirectory() as temp_directory:
      temp_file = os.path.join(temp_directory, 'plaso.sqlite')
      storage_file = sqlite_file.SQLiteStorageFile()
      storage_file.Open(path=temp_file, read_only=False)

      storage_file._AddAttributeContainer(
          storage_file._CONTAINER_TYPE_EVENT_DATA, event_data)
      storage_file._WriteSerializedAttributeContainerList(
          storage_file._CONTAINER_TYPE_EVENT_DATA)

      event.timestamp = 0x7fffffffffffffff

      storage_file._AddSerializedEvent(event)
      storage_file._WriteSerializedAttributeContainerList(
          storage_file._CONTAINER_TYPE_EVENT)

      event.timestamp = 0x8000000000000000

      storage_file._AddSerializedEvent(event)
      with self.assertRaises(OverflowError):
        storage_file._WriteSerializedAttributeContainerList(
            storage_file._CONTAINER_TYPE_EVENT)

      storage_file.Close()

  # TODO: add tests for _WriteStorageMetadata

  def testAddAnalysisReport(self):
    """Tests the AddAnalysisReport function."""
    analysis_report = reports.AnalysisReport(
        plugin_name='test', text='test report')

    with shared_test_lib.TempDirectory() as temp_directory:
      temp_file = os.path.join(temp_directory, 'plaso.sqlite')
      storage_file = sqlite_file.SQLiteStorageFile()
      storage_file.Open(path=temp_file, read_only=False)

      storage_file.AddAnalysisReport(analysis_report)

      storage_file.Close()

  def testAddEvent(self):
    """Tests the AddEvent function."""
    with shared_test_lib.TempDirectory() as temp_directory:
      temp_file = os.path.join(temp_directory, 'plaso.sqlite')
      storage_file = sqlite_file.SQLiteStorageFile()
      storage_file.Open(path=temp_file, read_only=False)

      for event, event_data in containers_test_lib.CreateEventsFromValues(
          self._TEST_EVENTS):
        storage_file.AddEventData(event_data)

        event.SetEventDataIdentifier(event_data.GetIdentifier())
        storage_file.AddEvent(event)

      storage_file.Close()

  def testAddAddEventData(self):
    """Tests the AddAddEventData function."""
    event_data = events.EventData()

    with shared_test_lib.TempDirectory() as temp_directory:
      temp_file = os.path.join(temp_directory, 'plaso.sqlite')
      storage_file = sqlite_file.SQLiteStorageFile()
      storage_file.Open(path=temp_file, read_only=False)

      storage_file.AddEventData(event_data)

      storage_file.Close()

  def testAddEventSource(self):
    """Tests the AddEventSource function."""
    event_source = event_sources.EventSource()

    with shared_test_lib.TempDirectory() as temp_directory:
      temp_file = os.path.join(temp_directory, 'plaso.sqlite')
      storage_file = sqlite_file.SQLiteStorageFile()
      storage_file.Open(path=temp_file, read_only=False)

      storage_file.AddEventSource(event_source)

      storage_file.Close()

  def testAddEventTag(self):
    """Tests the AddEventTag function."""
    with shared_test_lib.TempDirectory() as temp_directory:
      temp_file = os.path.join(temp_directory, 'plaso.sqlite')
      storage_file = sqlite_file.SQLiteStorageFile()
      storage_file.Open(path=temp_file, read_only=False)

      test_events = []
      for event, event_data in containers_test_lib.CreateEventsFromValues(
          self._TEST_EVENTS):
        storage_file.AddEventData(event_data)

        event.SetEventDataIdentifier(event_data.GetIdentifier())
        storage_file.AddEvent(event)

        test_events.append(event)

      test_event_tags = self._CreateTestEventTags(test_events)
      for event_tag in test_event_tags:
        storage_file.AddEventTag(event_tag)

      storage_file.Close()

  def testAddWarning(self):
    """Tests the AddWarning function."""
    extraction_warning = warnings.ExtractionWarning(
        message='Test extraction warning')

    with shared_test_lib.TempDirectory() as temp_directory:
      temp_file = os.path.join(temp_directory, 'plaso.sqlite')
      storage_file = sqlite_file.SQLiteStorageFile()
      storage_file.Open(path=temp_file, read_only=False)

      storage_file.AddWarning(extraction_warning)

      storage_file.Close()

  # TODO: add tests for CheckSupportedFormat

  def testGetAnalysisReports(self):
    """Tests the GetAnalysisReports function."""
    analysis_report = reports.AnalysisReport(
        plugin_name='test', text='test report')

    with shared_test_lib.TempDirectory() as temp_directory:
      temp_file = os.path.join(temp_directory, 'plaso.sqlite')
      storage_file = sqlite_file.SQLiteStorageFile()
      storage_file.Open(path=temp_file, read_only=False)

      storage_file.AddAnalysisReport(analysis_report)

      storage_file.Close()

      storage_file = sqlite_file.SQLiteStorageFile()
      storage_file.Open(path=temp_file)

      test_reports = list(storage_file.GetAnalysisReports())
      self.assertEqual(len(test_reports), 1)

      storage_file.Close()

  def testGetWarnings(self):
    """Tests the GetWarnings function."""
    extraction_warning = warnings.ExtractionWarning(
        message='Test extraction warning')

    with shared_test_lib.TempDirectory() as temp_directory:
      temp_file = os.path.join(temp_directory, 'plaso.sqlite')
      storage_file = sqlite_file.SQLiteStorageFile()
      storage_file.Open(path=temp_file, read_only=False)

      storage_file.AddWarning(extraction_warning)

      storage_file.Close()

      storage_file = sqlite_file.SQLiteStorageFile()
      storage_file.Open(path=temp_file)

      test_warnings = list(storage_file.GetWarnings())
      self.assertEqual(len(test_warnings), 1)

      storage_file.Close()

  def testExtractionErrorCompatibility(self):
    """Tests that extraction errors are converted to warnings."""
    extraction_error = warnings.ExtractionError(
        message='Test extraction error')

    with shared_test_lib.TempDirectory() as temp_directory:
      temp_file = os.path.join(temp_directory, 'plaso.sqlite')
      storage_file = sqlite_file.SQLiteStorageFile()
      storage_file.Open(path=temp_file, read_only=False)

      # Directly using the private methods as AddError has been removed.
      storage_file._AddAttributeContainer(
          extraction_error.CONTAINER_TYPE, extraction_error)
      storage_file._WriteSerializedAttributeContainerList(
          extraction_error.CONTAINER_TYPE)

      storage_file.Close()

      storage_file = sqlite_file.SQLiteStorageFile()
      storage_file.Open(path=temp_file)

      test_warnings = list(storage_file.GetWarnings())
      self.assertEqual(len(test_warnings), 1)

      storage_file.Close()

  # TODO: add tests for GetEventData
  # TODO: add tests for GetEventDataByIdentifier

  def testGetEvents(self):
    """Tests the GetEvents function."""
    with shared_test_lib.TempDirectory() as temp_directory:
      temp_file = os.path.join(temp_directory, 'plaso.sqlite')
      storage_file = sqlite_file.SQLiteStorageFile()
      storage_file.Open(path=temp_file, read_only=False)

      for event, event_data in containers_test_lib.CreateEventsFromValues(
          self._TEST_EVENTS):
        storage_file.AddEventData(event_data)

        event.SetEventDataIdentifier(event_data.GetIdentifier())
        storage_file.AddEvent(event)

      storage_file.Close()

      storage_file = sqlite_file.SQLiteStorageFile()
      storage_file.Open(path=temp_file)

      test_events = list(storage_file.GetEvents())
      self.assertEqual(len(test_events), 4)

      storage_file.Close()

  # TODO: add tests for GetEventSourceByIndex

  def testGetEventSources(self):
    """Tests the GetEventSources function."""
    event_source = event_sources.EventSource()

    with shared_test_lib.TempDirectory() as temp_directory:
      temp_file = os.path.join(temp_directory, 'plaso.sqlite')
      storage_file = sqlite_file.SQLiteStorageFile()
      storage_file.Open(path=temp_file, read_only=False)

      storage_file.AddEventSource(event_source)

      storage_file.Close()

      storage_file = sqlite_file.SQLiteStorageFile()
      storage_file.Open(path=temp_file)

      test_event_sources = list(storage_file.GetEventSources())
      self.assertEqual(len(test_event_sources), 1)

      storage_file.Close()

  def testGetEventTags(self):
    """Tests the GetEventTags function."""
    with shared_test_lib.TempDirectory() as temp_directory:
      temp_file = os.path.join(temp_directory, 'plaso.sqlite')
      storage_file = sqlite_file.SQLiteStorageFile()
      storage_file.Open(path=temp_file, read_only=False)

      test_events = []
      for event, event_data in containers_test_lib.CreateEventsFromValues(
          self._TEST_EVENTS):
        storage_file.AddEventData(event_data)

        event.SetEventDataIdentifier(event_data.GetIdentifier())
        storage_file.AddEvent(event)

        test_events.append(event)

      test_event_tags = self._CreateTestEventTags(test_events)
      for event_tag in test_event_tags:
        storage_file.AddEventTag(event_tag)

      storage_file.Close()

      storage_file = sqlite_file.SQLiteStorageFile()
      storage_file.Open(path=temp_file)

      test_event_tags = list(storage_file.GetEventTags())
      self.assertEqual(len(test_event_tags), 4)

      storage_file.Close()

  # TODO: add tests for GetNumberOfAnalysisReports
  # TODO: add tests for GetNumberOfEventSources

  # TODO: add tests for GetSessions

  def testGetSortedEvents(self):
    """Tests the GetSortedEvents function."""
    with shared_test_lib.TempDirectory() as temp_directory:
      temp_file = os.path.join(temp_directory, 'plaso.sqlite')
      storage_file = sqlite_file.SQLiteStorageFile()
      storage_file.Open(path=temp_file, read_only=False)

      for event, event_data in containers_test_lib.CreateEventsFromValues(
          self._TEST_EVENTS):
        storage_file.AddEventData(event_data)

        event.SetEventDataIdentifier(event_data.GetIdentifier())
        storage_file.AddEvent(event)

      storage_file.Close()

      storage_file = sqlite_file.SQLiteStorageFile()
      storage_file.Open(path=temp_file)

      test_events = list(storage_file.GetSortedEvents())
      self.assertEqual(len(test_events), 4)

      storage_file.Close()

    # TODO: add test with time range.

  # TODO: add tests for HasAnalysisReports
  # TODO: add tests for HasWarnings
  # TODO: add tests for HasEventTags

  # TODO: add tests for Open and Close

  # TODO: add tests for ReadPreprocessingInformation
  # TODO: add tests for WritePreprocessingInformation

  def testWriteSessionStartAndCompletion(self):
    """Tests the WriteSessionStart and WriteSessionCompletion functions."""
    session = sessions.Session()
    session_start = sessions.SessionStart(identifier=session.identifier)
    session_completion = sessions.SessionCompletion(
        identifier=session.identifier)

    with shared_test_lib.TempDirectory() as temp_directory:
      temp_file = os.path.join(temp_directory, 'plaso.sqlite')
      storage_file = sqlite_file.SQLiteStorageFile(
          storage_type=definitions.STORAGE_TYPE_TASK)
      storage_file.Open(path=temp_file, read_only=False)

      storage_file.WriteSessionStart(session_start)
      storage_file.WriteSessionCompletion(session_completion)

      storage_file.Close()

  def testWriteTaskStartAndCompletion(self):
    """Tests the WriteTaskStart and WriteTaskCompletion functions."""
    session = sessions.Session()
    task_start = tasks.TaskStart(session_identifier=session.identifier)
    task_completion = tasks.TaskCompletion(
        identifier=task_start.identifier,
        session_identifier=session.identifier)

    with shared_test_lib.TempDirectory() as temp_directory:
      temp_file = os.path.join(temp_directory, 'plaso.sqlite')
      storage_file = sqlite_file.SQLiteStorageFile(
          storage_type=definitions.STORAGE_TYPE_TASK)
      storage_file.Open(path=temp_file, read_only=False)

      storage_file.WriteTaskStart(task_start)
      storage_file.WriteTaskCompletion(task_completion)

      storage_file.Close()

  def testVersionCompatibility(self):
    """Tests the version compatibility methods."""
    with shared_test_lib.TempDirectory() as temp_directory:
      v1_storage_path = os.path.join(temp_directory, 'v1.sqlite')
      v1_storage_file = _TestSQLiteStorageFileV1(
          storage_type=definitions.STORAGE_TYPE_SESSION)
      v1_storage_file.Open(path=v1_storage_path, read_only=False)
      v1_storage_file.Close()

      v2_storage_file_rw = _TestSQLiteStorageFileV2(
          storage_type=definitions.STORAGE_TYPE_SESSION)

      with self.assertRaises((IOError, OSError)):
        v2_storage_file_rw.Open(path=v1_storage_path, read_only=False)

      v2_storage_file_ro = _TestSQLiteStorageFileV2(
          storage_type=definitions.STORAGE_TYPE_SESSION)
      v2_storage_file_ro.Open(path=v1_storage_path, read_only=True)
      v2_storage_file_ro.Close()


# TODO: add tests for SQLiteStorageMergeReader
# TODO: add tests for SQLiteStorageFileReader
# TODO: add tests for SQLiteStorageFileWriter


if __name__ == '__main__':
  unittest.main()<|MERGE_RESOLUTION|>--- conflicted
+++ resolved
@@ -97,11 +97,7 @@
       query = 'DROP TABLE {0:s}'.format(
           storage_file._CONTAINER_TYPE_EVENT_DATA)
       storage_file._cursor.execute(query)
-<<<<<<< HEAD
-      number_of_containers = storage_file._CountStoredAttributeContainers(
-=======
       number_of_containers = storage_file._GetNumberOfAttributeContainers(
->>>>>>> e128a9f7
           storage_file._CONTAINER_TYPE_EVENT_DATA)
       self.assertEqual(number_of_containers, 0)
 
