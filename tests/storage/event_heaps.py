#!/usr/bin/env python3
# -*- coding: utf-8 -*-
"""Tests for the heaps to sort events in chronological order."""

from __future__ import unicode_literals

import unittest

from plaso.lib import definitions
from plaso.storage import event_heaps

from tests.containers import test_lib as containers_test_lib
from tests.storage import test_lib


class EventHeapTest(test_lib.StorageTestCase):
  """Tests for the event heap."""

  # pylint: disable=protected-access

  _TEST_EVENTS = [
      {'data_type': 'test:event',
       'timestamp': 5134324321,
       'timestamp_desc': definitions.TIME_DESCRIPTION_WRITTEN},
      {'data_type': 'test:event',
       'timestamp': 2345871286,
       'timestamp_desc': definitions.TIME_DESCRIPTION_WRITTEN}]

  def testNumberOfEvents(self):
    """Tests the number_of_events property."""
    event_heap = event_heaps.EventHeap()
    self.assertEqual(event_heap.number_of_events, 0)

  def testPopEvent(self):
    """Tests the PopEvent function."""
    event_heap = event_heaps.EventHeap()

    self.assertEqual(len(event_heap._heap), 0)

    test_event = event_heap.PopEvent()
    self.assertIsNone(test_event)

<<<<<<< HEAD
    for event, _ in containers_test_lib.CreateEventsFromValues(
        self._TEST_EVENTS):
      event_heap.PushEvent(event)
=======
    event_index = 0
    for event, _ in containers_test_lib.CreateEventsFromValues(
        self._TEST_EVENTS):
      event_heap.PushEvent(event, event_index)
      event_index += 1
>>>>>>> e128a9f7

    self.assertEqual(len(event_heap._heap), 2)

    test_event = event_heap.PopEvent()
    self.assertIsNotNone(test_event)

    self.assertEqual(len(event_heap._heap), 1)

  def testPopEvents(self):
    """Tests the PopEvents function."""
    event_heap = event_heaps.EventHeap()

    self.assertEqual(len(event_heap._heap), 0)

    test_events = list(event_heap.PopEvents())
    self.assertEqual(len(test_events), 0)

<<<<<<< HEAD
    for event, _ in containers_test_lib.CreateEventsFromValues(
        self._TEST_EVENTS):
      event_heap.PushEvent(event)
=======
    event_index = 0
    for event, _ in containers_test_lib.CreateEventsFromValues(
        self._TEST_EVENTS):
      event_heap.PushEvent(event, event_index)
      event_index += 1
>>>>>>> e128a9f7

    self.assertEqual(len(event_heap._heap), 2)

    test_events = list(event_heap.PopEvents())
    self.assertEqual(len(test_events), 2)

    self.assertEqual(len(event_heap._heap), 0)

  def testPushEvent(self):
    """Tests the PushEvent function."""
    event_heap = event_heaps.EventHeap()

    self.assertEqual(len(event_heap._heap), 0)

    event, _ = containers_test_lib.CreateEventFromValues(self._TEST_EVENTS[0])
<<<<<<< HEAD
    event_heap.PushEvent(event)

    self.assertEqual(len(event_heap._heap), 1)

  def testPushEvents(self):
    """Tests the PushEvents function."""
    event_heap = event_heaps.EventHeap()

    self.assertEqual(len(event_heap._heap), 0)

    event1, _ = containers_test_lib.CreateEventFromValues(self._TEST_EVENTS[0])
    event2, _ = containers_test_lib.CreateEventFromValues(self._TEST_EVENTS[1])
    event_heap.PushEvents([event1, event2])

    self.assertEqual(len(event_heap._heap), 2)

=======
    event_heap.PushEvent(event, 0)

    self.assertEqual(len(event_heap._heap), 1)

>>>>>>> e128a9f7

class SerializedEventHeapTest(test_lib.StorageTestCase):
  """Tests for the serialized event heap."""

  # pylint: disable=protected-access

  def testNumberOfEvents(self):
    """Tests the number_of_events property."""
    event_heap = event_heaps.SerializedEventHeap()
    self.assertEqual(event_heap.number_of_events, 0)

  def testEmpty(self):
    """Tests the Empty function."""
    event_heap = event_heaps.SerializedEventHeap()

    self.assertEqual(len(event_heap._heap), 0)

    event_heap.PushEvent(5134324321, b'event_data1')
    event_heap.PushEvent(2345871286, b'event_data2')

    self.assertEqual(len(event_heap._heap), 2)

    event_heap.Empty()
    self.assertEqual(len(event_heap._heap), 0)
    self.assertEqual(event_heap.data_size, 0)

  def testPopEvent(self):
    """Tests the PopEvent function."""
    event_heap = event_heaps.SerializedEventHeap()

    self.assertEqual(len(event_heap._heap), 0)

    test_timestamp, test_event_data = event_heap.PopEvent()
    self.assertIsNone(test_timestamp)
    self.assertIsNone(test_event_data)

    event_heap.PushEvent(5134324321, b'event_data1')
    event_heap.PushEvent(2345871286, b'event_data2')

    self.assertEqual(len(event_heap._heap), 2)

    test_timestamp, test_event_data = event_heap.PopEvent()
    self.assertEqual(test_timestamp, 2345871286)
    self.assertEqual(test_event_data, b'event_data2')

    self.assertEqual(len(event_heap._heap), 1)

  def testPushEvent(self):
    """Tests the PushEvent function."""
    event_heap = event_heaps.SerializedEventHeap()

    self.assertEqual(len(event_heap._heap), 0)

    event_heap.PushEvent(5134324321, b'event_data1')

    self.assertEqual(len(event_heap._heap), 1)


if __name__ == '__main__':
  unittest.main()<|MERGE_RESOLUTION|>--- conflicted
+++ resolved
@@ -40,17 +40,11 @@
     test_event = event_heap.PopEvent()
     self.assertIsNone(test_event)
 
-<<<<<<< HEAD
-    for event, _ in containers_test_lib.CreateEventsFromValues(
-        self._TEST_EVENTS):
-      event_heap.PushEvent(event)
-=======
     event_index = 0
     for event, _ in containers_test_lib.CreateEventsFromValues(
         self._TEST_EVENTS):
       event_heap.PushEvent(event, event_index)
       event_index += 1
->>>>>>> e128a9f7
 
     self.assertEqual(len(event_heap._heap), 2)
 
@@ -68,17 +62,11 @@
     test_events = list(event_heap.PopEvents())
     self.assertEqual(len(test_events), 0)
 
-<<<<<<< HEAD
-    for event, _ in containers_test_lib.CreateEventsFromValues(
-        self._TEST_EVENTS):
-      event_heap.PushEvent(event)
-=======
     event_index = 0
     for event, _ in containers_test_lib.CreateEventsFromValues(
         self._TEST_EVENTS):
       event_heap.PushEvent(event, event_index)
       event_index += 1
->>>>>>> e128a9f7
 
     self.assertEqual(len(event_heap._heap), 2)
 
@@ -94,29 +82,10 @@
     self.assertEqual(len(event_heap._heap), 0)
 
     event, _ = containers_test_lib.CreateEventFromValues(self._TEST_EVENTS[0])
-<<<<<<< HEAD
-    event_heap.PushEvent(event)
-
-    self.assertEqual(len(event_heap._heap), 1)
-
-  def testPushEvents(self):
-    """Tests the PushEvents function."""
-    event_heap = event_heaps.EventHeap()
-
-    self.assertEqual(len(event_heap._heap), 0)
-
-    event1, _ = containers_test_lib.CreateEventFromValues(self._TEST_EVENTS[0])
-    event2, _ = containers_test_lib.CreateEventFromValues(self._TEST_EVENTS[1])
-    event_heap.PushEvents([event1, event2])
-
-    self.assertEqual(len(event_heap._heap), 2)
-
-=======
     event_heap.PushEvent(event, 0)
 
     self.assertEqual(len(event_heap._heap), 1)
 
->>>>>>> e128a9f7
 
 class SerializedEventHeapTest(test_lib.StorageTestCase):
   """Tests for the serialized event heap."""
