--- conflicted
+++ resolved
@@ -19,25 +19,6 @@
       {'data_type': 'windows:registry:key_value',
        'key_path': 'MY AutoRun key',
        'parser': 'UNKNOWN',
-<<<<<<< HEAD
-       'regvalue': {'Value': 'c:/Temp/evil.exe'},
-       'timestamp': timelib.Timestamp.CopyFromString(
-           '2012-04-20 22:38:46.929596'),
-       'timestamp_desc': definitions.TIME_DESCRIPTION_WRITTEN},
-      {'data_type': 'windows:registry:key_value',
-       'key_path': 'HKEY_CURRENT_USER\\Secret\\EvilEmpire\\Malicious_key',
-       'parser': 'UNKNOWN',
-       'regvalue': {'Value': 'send all the exes to the other world'},
-       'timestamp': timelib.Timestamp.CopyFromString(
-           '2012-04-20 23:56:46.929596'),
-       'timestamp_desc': definitions.TIME_DESCRIPTION_WRITTEN},
-      {'data_type': 'windows:registry:key_value',
-       'key_path': 'HKEY_CURRENT_USER\\Windows\\Normal',
-       'parser': 'UNKNOWN',
-       'regvalue': {'Value': 'run all the benign stuff'},
-       'timestamp': timelib.Timestamp.CopyFromString('2012-04-20 16:44:46'),
-       'timestamp_desc': definitions.TIME_DESCRIPTION_WRITTEN},
-=======
        'timestamp': timelib.Timestamp.CopyFromString(
            '2012-04-20 22:38:46.929596'),
        'timestamp_desc': definitions.TIME_DESCRIPTION_WRITTEN,
@@ -55,7 +36,6 @@
        'timestamp': timelib.Timestamp.CopyFromString('2012-04-20 16:44:46'),
        'timestamp_desc': definitions.TIME_DESCRIPTION_WRITTEN,
        'values': 'Value: run all the benign stuff'},
->>>>>>> e128a9f7
       {'data_type': 'text:entry',
        'hostname': 'nomachine',
        'offset': 12,
