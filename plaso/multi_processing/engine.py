--- conflicted
+++ resolved
@@ -860,15 +860,9 @@
       storage_writer, enable_sigsegv_handler=False, filter_find_specs=None,
       filter_object=None, hasher_names_string=None, mount_path=None,
       number_of_worker_processes=0, parser_filter_expression=None,
-<<<<<<< HEAD
-      process_archive_files=False, status_update_callback=None,
-      show_memory_usage=False, temporary_directory=None, text_prepend=None,
-      yara_rules_string=None):
-=======
       preferred_year=None, process_archive_files=False,
       status_update_callback=None, show_memory_usage=False,
-      temporary_directory=None, text_prepend=None):
->>>>>>> e6d2275a
+      temporary_directory=None, text_prepend=None, yara_rules_string=None):
     """Processes the sources and extract event objects.
 
     Args:
