# -*- coding: utf-8 -*-
"""The task multi-process processing engine."""

import heapq
import logging
import multiprocessing
import os
# The 'Queue' module was renamed to 'queue' in Python 3
try:
  import Queue
except ImportError:
  import queue as Queue  # pylint: disable=import-error
import time

from dfvfs.lib import definitions as dfvfs_definitions
from dfvfs.resolver import context

from plaso.containers import event_sources
from plaso.engine import extractors
from plaso.engine import plaso_queue
from plaso.engine import profiler
from plaso.engine import zeromq_queue
from plaso.lib import definitions
from plaso.lib import errors
from plaso.multi_processing import engine
from plaso.multi_processing import multi_process_queue
from plaso.multi_processing import task_manager
from plaso.multi_processing import worker_process


class _EventSourceHeap(object):
  """Class that defines an event source heap."""

  def __init__(self, maximum_number_of_items=50000):
    """Initializes an event source heap.

    Args:
      maximum_number_of_items (Optional[int]): maximum number of items
          in the heap.
    """
    super(_EventSourceHeap, self).__init__()
    self._heap = []
    self._maximum_number_of_items = maximum_number_of_items

  def PopEventSource(self):
    """Pops an event source from the heap.

    Returns:
      EventSource: event source.
    """
    try:
      _, event_source = heapq.heappop(self._heap)

    except IndexError:
      return

    return event_source

  def PushEventSource(self, event_source):
    """Pushes an event source onto the heap.

    Args:
      event_source (EventSource): event source.

    Raises:
      HeapFull: if the heap contains the maximum number of items. Note that
          this exception is raised after the item is added to the heap.
    """
    if event_source.file_entry_type == (
        dfvfs_definitions.FILE_ENTRY_TYPE_DIRECTORY):
      weight = 1
    else:
      weight = 100

    heap_values = (weight, event_source)
    heapq.heappush(self._heap, heap_values)

    if len(self._heap) >= self._maximum_number_of_items:
      raise errors.HeapFull()


class TaskMultiProcessEngine(engine.MultiProcessEngine):
  """Class that defines the task multi-process engine.

  This class contains functionality to:
  * monitor and manage extraction tasks;
  * merge results returned by extraction workers.
  """

  # Maximum number of attribute containers to merge per loop.
  _MAXIMUM_NUMBER_OF_CONTAINERS = 50

  # Maximum number of concurrent tasks.
  _MAXIMUM_NUMBER_OF_TASKS = 10000

  _PROCESS_JOIN_TIMEOUT = 5.0
  _PROCESS_WORKER_TIMEOUT = 15.0 * 60.0

  _WORKER_PROCESSES_MINIMUM = 2
  _WORKER_PROCESSES_MAXIMUM = 15

  _TASK_QUEUE_TIMEOUT_SECONDS = 2

  _ZEROMQ_NO_WORKER_REQUEST_TIME_SECONDS = 10 * 60

  def __init__(
      self, debug_output=False, enable_profiling=False,
      maximum_number_of_tasks=_MAXIMUM_NUMBER_OF_TASKS,
      profiling_directory=None, profiling_sample_rate=1000,
      profiling_type=u'all', use_zeromq=True):
    """Initializes an engine object.

    Args:
      debug_output (Optional[bool]): True if debug output should be enabled.
      enable_profiling (Optional[bool]): True if profiling should be enabled.
      maximum_number_of_tasks (Optional[int]): maximum number of concurrent
          tasks, where 0 represents no limit.
      profiling_directory (Optional[str]): path to the directory where
          the profiling sample files should be stored.
      profiling_sample_rate (Optional[int]): the profiling sample rate.
          Contains the number of event sources processed.
      profiling_type (Optional[str]): type of profiling.
          Supported types are:

          * 'memory' to profile memory usage;
          * 'parsers' to profile CPU time consumed by individual parsers;
          * 'processing' to profile CPU time consumed by different parts of
            the processing;
          * 'serializers' to profile CPU time consumed by individual
            serializers.
      use_zeromq (Optional[bool]): True if ZeroMQ should be used for queuing
          instead of Python's multiprocessing queue.
    """
    super(TaskMultiProcessEngine, self).__init__(
        debug_output=debug_output, enable_profiling=enable_profiling,
        profiling_directory=profiling_directory,
        profiling_sample_rate=profiling_sample_rate,
        profiling_type=profiling_type)
    self._enable_sigsegv_handler = False
    self._filter_find_specs = None
    self._filter_object = None
    self._hasher_names_string = None
    self._last_worker_number = 0
    self._maximum_number_of_tasks = maximum_number_of_tasks
    self._memory_profiler = None
<<<<<<< HEAD
    self._merge_task = None
    self._merge_task_on_hold = u''
=======
    self._merge_task_identifier = u''
    self._merge_task_identifier_on_hold = u''
>>>>>>> c34f0543
    self._mount_path = None
    self._number_of_consumed_errors = 0
    self._number_of_consumed_events = 0
    self._number_of_consumed_reports = 0
    self._number_of_consumed_sources = 0
    self._number_of_produced_errors = 0
    self._number_of_produced_events = 0
    self._number_of_produced_reports = 0
    self._number_of_produced_sources = 0
    self._number_of_worker_processes = 0
    self._parser_filter_expression = None
    self._preferred_year = None
    self._process_archive_files = False
    self._processing_profiler = None
    self._resolver_context = context.Context()
    self._serializers_profiler = None
    self._session_identifier = None
    self._status = definitions.PROCESSING_STATUS_IDLE
    self._storage_merge_reader = None
    self._storage_merge_reader_on_hold = None
    self._storage_writer = None
    self._task_queue = None
    self._task_queue_port = None
    self._task_manager = task_manager.TaskManager(
        maximum_number_of_tasks=maximum_number_of_tasks)
    self._temporary_directory = None
    self._text_prepend = None
    self._use_zeromq = use_zeromq
    self._yara_rules_string = None

  def _MergeTaskStorage(self, storage_writer):
    """Merges a task storage with the session storage.

    This function checks all task storages that are ready to merge and updates
    the scheduled tasks. Note that to prevent this function holding up
    the task scheduling loop only the first available task storage is merged.

    Args:
      storage_writer (StorageWriter): storage writer for a session storage used
          to merge task storage.
    """
    if self._processing_profiler:
      self._processing_profiler.StartTiming(u'merge_check')

<<<<<<< HEAD
    for task in self._task_manager.GetProcessingTasks():
      if self._abort:
        break

      file_size = storage_writer.CheckTaskStorageReadyForMerge(task)
      if file_size:
        self._task_manager.UpdateTaskAsPendingMerge(task)
=======
    for task_identifier in self._task_manager.GetTaskIdentifiersProcessing():
      if self._abort:
        break

      file_size = storage_writer.CheckTaskStorageReadyForMerge(task_identifier)
      if file_size:
        self._task_manager.UpdateTaskAsPendingMerge(task_identifier, file_size)
>>>>>>> c34f0543

    if self._processing_profiler:
      self._processing_profiler.StopTiming(u'merge_check')

<<<<<<< HEAD
    task = None
    if not self._storage_merge_reader_on_hold:
      task = self._task_manager.GetTaskPendingMerge(self._merge_task)
=======
    task_identifier = None
    if not self._storage_merge_reader_on_hold:
      task_identifier = self._task_manager.GetTaskIdentifierPendingMerge(
          self._merge_task_identifier)
>>>>>>> c34f0543

    # Limit the number of attributes containers from a single task-based
    # storage file that are merged per loop to keep tasks flowing.
    if task or self._storage_merge_reader:
      self._status = definitions.PROCESSING_STATUS_MERGING

      if self._processing_profiler:
        self._processing_profiler.StartTiming(u'merge')

<<<<<<< HEAD
      if task:
        if self._storage_merge_reader:
          self._merge_task_on_hold = self._merge_task
          self._storage_merge_reader_on_hold = self._storage_merge_reader

        self._storage_merge_reader = storage_writer.StartMergeTaskStorage(task)
        self._merge_task = task
=======
      if task_identifier:
        if self._storage_merge_reader:
          self._merge_task_identifier_on_hold = self._merge_task_identifier
          self._storage_merge_reader_on_hold = self._storage_merge_reader

        self._storage_merge_reader = storage_writer.StartMergeTaskStorage(
            task_identifier)
        self._merge_task_identifier = task_identifier
>>>>>>> c34f0543

      fully_merged = self._storage_merge_reader.MergeAttributeContainers(
          maximum_number_of_containers=self._MAXIMUM_NUMBER_OF_CONTAINERS)

      if self._processing_profiler:
        self._processing_profiler.StopTiming(u'merge')

      if fully_merged:
<<<<<<< HEAD
        self._task_manager.CompleteTask(self._merge_task)

        if self._storage_merge_reader_on_hold:
          self._merge_task = self._merge_task_on_hold
          self._storage_merge_reader = self._storage_merge_reader_on_hold

          self._merge_task_on_hold = u''
          self._storage_merge_reader_on_hold = None
        else:
          self._merge_task = None
=======
        self._task_manager.CompleteTask(self._merge_task_identifier)

        if self._storage_merge_reader_on_hold:
          self._merge_task_identifier = self._merge_task_identifier_on_hold
          self._storage_merge_reader = self._storage_merge_reader_on_hold

          self._merge_task_identifier_on_hold = u''
          self._storage_merge_reader_on_hold = None
        else:
          self._merge_task_identifier = u''
>>>>>>> c34f0543
          self._storage_merge_reader = None

      self._status = definitions.PROCESSING_STATUS_RUNNING
      self._number_of_produced_errors = storage_writer.number_of_errors
      self._number_of_produced_events = storage_writer.number_of_events
      self._number_of_produced_sources = storage_writer.number_of_event_sources

  def _ProcessSources(
      self, source_path_specs, storage_writer, filter_find_specs=None):
    """Processes the sources.

    Args:
      source_path_specs (list[dfvfs.PathSpec]): path specifications of
          the sources to process.
      storage_writer (StorageWriter): storage writer for a session storage.
      filter_find_specs (Optional[list[dfvfs.FindSpec]]): find specifications
          used in path specification extraction. If set, path specs that match
          the find specification will be processed.
    """
    if self._processing_profiler:
      self._processing_profiler.StartTiming(u'process_sources')

    self._status = definitions.PROCESSING_STATUS_COLLECTING
    self._number_of_consumed_errors = 0
    self._number_of_consumed_events = 0
    self._number_of_consumed_reports = 0
    self._number_of_consumed_sources = 0
    self._number_of_produced_errors = 0
    self._number_of_produced_events = 0
    self._number_of_produced_reports = 0
    self._number_of_produced_sources = 0

    path_spec_extractor = extractors.PathSpecExtractor(self._resolver_context)

    for path_spec in path_spec_extractor.ExtractPathSpecs(
        source_path_specs, find_specs=filter_find_specs,
        recurse_file_system=False):
      if self._abort:
        break

      # TODO: determine if event sources should be DataStream or FileEntry
      # or both.
      event_source = event_sources.FileEntryEventSource(path_spec=path_spec)
      storage_writer.AddEventSource(event_source)

      self._number_of_produced_sources = storage_writer.number_of_event_sources

    self._ScheduleTasks(storage_writer)

    if self._abort:
      self._status = definitions.PROCESSING_STATUS_ABORTED
    else:
      self._status = definitions.PROCESSING_STATUS_COMPLETED

    self._number_of_produced_errors = storage_writer.number_of_errors
    self._number_of_produced_events = storage_writer.number_of_events
    self._number_of_produced_sources = storage_writer.number_of_event_sources

    if self._processing_profiler:
      self._processing_profiler.StopTiming(u'process_sources')

  def _ProfilingSampleMemory(self):
    """Creates a memory profiling sample."""
    if self._memory_profiler:
      self._memory_profiler.Sample()

  def _ScheduleTask(self, task):
    """Schedules a task.

    Args:
      task (Task): task.

    Returns:
      bool: True if the task was scheduled.
    """
    if self._processing_profiler:
      self._processing_profiler.StartTiming(u'schedule_task')

    try:
      self._task_queue.PushItem(task, block=False)
      self._task_manager.UpdateTaskAsProcessing(task)
      is_scheduled = True

    except Queue.Full:
      is_scheduled = False

    if self._processing_profiler:
      self._processing_profiler.StopTiming(u'schedule_task')

    return is_scheduled

  def _FillEventSourceHeap(
      self, storage_writer, event_source_heap, start_with_first=False):
    """Fills the event source heap with the available written event sources.

    Args:
      storage_writer (StorageWriter): storage writer for a session storage.
      event_source_heap (_EventSourceHeap): event source heap.
      start_with_first (Optional[bool]): True if the function should start
          with the first written event source.
    """
    if self._processing_profiler:
      self._processing_profiler.StartTiming(u'fill_event_source_heap')

    if self._processing_profiler:
      self._processing_profiler.StartTiming(u'get_event_source')

    if start_with_first:
      event_source = storage_writer.GetFirstWrittenEventSource()
    else:
      event_source = storage_writer.GetNextWrittenEventSource()

    if self._processing_profiler:
      self._processing_profiler.StopTiming(u'get_event_source')

    while event_source:
      try:
        event_source_heap.PushEventSource(event_source)
      except errors.HeapFull:
        break

      if self._processing_profiler:
        self._processing_profiler.StartTiming(u'get_event_source')

      event_source = storage_writer.GetNextWrittenEventSource()

      if self._processing_profiler:
        self._processing_profiler.StopTiming(u'get_event_source')

    if self._processing_profiler:
      self._processing_profiler.StopTiming(u'fill_event_source_heap')

  def _ScheduleTasks(self, storage_writer):
    """Schedules tasks.

    Args:
      storage_writer (StorageWriter): storage writer for a session storage.
    """
    logging.debug(u'Task scheduler started')

    self._status = definitions.PROCESSING_STATUS_RUNNING

    # TODO: make tasks persistent.

    # TODO: protect task scheduler loop by catch all and
    # handle abort path.

    task = None

    event_source_heap = _EventSourceHeap()

    self._FillEventSourceHeap(
        storage_writer, event_source_heap, start_with_first=True)

    event_source = event_source_heap.PopEventSource()

    while event_source or self._task_manager.HasActiveTasks():
      if self._abort:
        break

      try:
        if event_source and not task:
          task = self._task_manager.CreateTask(self._session_identifier)
          task.file_entry_type = event_source.file_entry_type
          task.path_spec = event_source.path_spec
          event_source = None

          self._number_of_consumed_sources += 1

          if self._memory_profiler:
            self._memory_profiler.Sample()

        if task:
          if self._ScheduleTask(task):
            task = None

        self._MergeTaskStorage(storage_writer)

        self._FillEventSourceHeap(storage_writer, event_source_heap)

        if not event_source and not task:
          event_source = event_source_heap.PopEventSource()

      except KeyboardInterrupt:
        self._abort = True

        self._processing_status.aborted = True
        if self._status_update_callback:
          self._status_update_callback(self._processing_status)

    for task in self._task_manager.GetAbandonedTasks():
      self._processing_status.error_path_specs.append(task.path_spec)

    self._status = definitions.PROCESSING_STATUS_IDLE

    if self._abort:
      logging.debug(u'Task scheduler aborted')
    else:
      logging.debug(u'Task scheduler stopped')

  def _StartExtractionWorkerProcess(self, storage_writer):
    """Creates, starts and registers an extraction worker process.

    Args:
      storage_writer (StorageWriter): storage writer for a session storage used
          to create task storage.

    Returns:
      MultiProcessWorkerProcess: extraction worker process.
    """
    process_name = u'Worker_{0:02d}'.format(self._last_worker_number)
    logging.debug(u'Starting worker process {0:s}'.format(process_name))

    if self._use_zeromq:
      task_queue = zeromq_queue.ZeroMQRequestConnectQueue(
          delay_open=True, name=u'{0:s} task queue'.format(process_name),
          linger_seconds=0, port=self._task_queue_port,
          timeout_seconds=self._TASK_QUEUE_TIMEOUT_SECONDS)
    else:
      task_queue = self._task_queue

    process = worker_process.WorkerProcess(
        task_queue, storage_writer, self.knowledge_base,
        self._session_identifier, debug_output=self._debug_output,
        enable_profiling=self._enable_profiling,
        enable_sigsegv_handler=self._enable_sigsegv_handler,
        filter_object=self._filter_object,
        hasher_names_string=self._hasher_names_string,
        mount_path=self._mount_path, name=process_name,
        parser_filter_expression=self._parser_filter_expression,
        preferred_year=self._preferred_year,
        process_archive_files=self._process_archive_files,
        profiling_directory=self._profiling_directory,
        profiling_sample_rate=self._profiling_sample_rate,
        profiling_type=self._profiling_type,
        temporary_directory=self._temporary_directory,
        text_prepend=self._text_prepend,
        yara_rules_string=self._yara_rules_string)

    process.start()
    self._last_worker_number += 1

    self._RegisterProcess(process)

    return process

  def _StartProfiling(self):
    """Starts profiling."""
    if not self._enable_profiling:
      return

    if self._profiling_type in (u'all', u'memory'):
      identifier = u'{0:s}-memory'.format(self._name)
      self._memory_profiler = profiler.GuppyMemoryProfiler(
          identifier, path=self._profiling_directory,
          profiling_sample_rate=self._profiling_sample_rate)
      self._memory_profiler.Start()

    if self._profiling_type in (u'all', u'processing'):
      identifier = u'{0:s}-processing'.format(self._name)
      self._processing_profiler = profiler.ProcessingProfiler(
          identifier, path=self._profiling_directory)

    if self._profiling_type in (u'all', u'serializers'):
      identifier = u'{0:s}-serializers'.format(self._name)
      self._serializers_profiler = profiler.SerializersProfiler(
          identifier, path=self._profiling_directory)

  def _StatusUpdateThreadMain(self):
    """Main function of the status update thread."""
    while self._status_update_active:
      # Make a local copy of the PIDs in case the dict is changed by
      # the main thread.
      for pid in list(self._process_information_per_pid.keys()):
        self._CheckStatusWorkerProcess(pid)

      self._processing_status.UpdateForemanStatus(
          self._name, self._status, self._pid, self._merge_task,
          self._number_of_consumed_sources, self._number_of_produced_sources,
          self._number_of_consumed_events, self._number_of_produced_events,
          self._number_of_consumed_errors, self._number_of_produced_errors,
          self._number_of_consumed_reports, self._number_of_produced_reports)

      if self._status_update_callback:
        self._status_update_callback(self._processing_status)

      time.sleep(self._STATUS_UPDATE_INTERVAL)

  def _StopExtractionProcesses(self, abort=False):
    """Stops the extraction processes.

    Args:
      abort (bool): True to indicated the stop is issued on abort.
    """
    logging.debug(u'Stopping extraction processes.')
    self._StopMonitoringProcesses()

    # Note that multiprocessing.Queue is very sensitive regarding
    # blocking on either a get or a put. So we try to prevent using
    # any blocking behavior.

    if abort:
      # Signal all the processes to abort.
      self._AbortTerminate()

    if not self._use_zeromq:
      logging.debug(u'Emptying queue.')
      self._task_queue.Empty()

    # Wake the processes to make sure that they are not blocking
    # waiting for the queue new items.
    for _ in range(self._number_of_worker_processes):
      self._task_queue.PushItem(plaso_queue.QueueAbort(), block=False)

    # Try waiting for the processes to exit normally.
    self._AbortJoin(timeout=self._PROCESS_JOIN_TIMEOUT)
    self._task_queue.Close(abort=abort)

    if abort:
      # Kill any remaining processes.
      self._AbortKill()
    else:
      # Check if the processes are still alive and terminate them if necessary.
      self._AbortTerminate()
      self._AbortJoin(timeout=self._PROCESS_JOIN_TIMEOUT)

      self._task_queue.Close(abort=True)

  def _StopProfiling(self):
    """Stops profiling."""
    if not self._enable_profiling:
      return

    if self._profiling_type in (u'all', u'memory'):
      self._memory_profiler.Sample()
      self._memory_profiler = None

    if self._profiling_type in (u'all', u'processing'):
      self._processing_profiler.Write()
      self._processing_profiler = None

    if self._profiling_type in (u'all', u'serializers'):
      self._serializers_profiler.Write()
      self._serializers_profiler = None

  def _UpdateProcessingStatus(self, pid, process_status):
    """Updates the processing status.

    Args:
      pid (int): process identifier (PID) of the worker process.
      process_status (dict[str, object]): status values received from
          the worker process.

    Raises:
      KeyError: if the process is not registered with the engine.
    """
    self._RaiseIfNotRegistered(pid)

    if not process_status:
      return

    process = self._processes_per_pid[pid]

    processing_status = process_status.get(u'processing_status', None)

    self._RaiseIfNotMonitored(pid)

    display_name = process_status.get(u'display_name', u'')
    number_of_consumed_errors = process_status.get(
        u'number_of_consumed_errors', None)
    number_of_produced_errors = process_status.get(
        u'number_of_produced_errors', None)
    number_of_consumed_events = process_status.get(
        u'number_of_consumed_events', None)
    number_of_produced_events = process_status.get(
        u'number_of_produced_events', None)
    number_of_consumed_reports = process_status.get(
        u'number_of_consumed_reports', None)
    number_of_produced_reports = process_status.get(
        u'number_of_produced_reports', None)
    number_of_consumed_sources = process_status.get(
        u'number_of_consumed_sources', None)
    number_of_produced_sources = process_status.get(
        u'number_of_produced_sources', None)

    if processing_status != definitions.PROCESSING_STATUS_IDLE:
      last_activity_timestamp = process_status.get(
          u'last_activity_timestamp', 0.0)

      if last_activity_timestamp:
        last_activity_timestamp += self._PROCESS_WORKER_TIMEOUT

        current_timestamp = time.time()
        if current_timestamp > last_activity_timestamp:
          logging.error((
              u'Process {0:s} (PID: {1:d}) has not reported activity within '
              u'the timeout period.').format(process.name, pid))
          processing_status = definitions.PROCESSING_STATUS_NOT_RESPONDING

    self._processing_status.UpdateWorkerStatus(
        process.name, processing_status, pid, display_name,
        number_of_consumed_sources, number_of_produced_sources,
        number_of_consumed_events, number_of_produced_events,
        number_of_consumed_errors, number_of_produced_errors,
        number_of_consumed_reports, number_of_produced_reports)

    task_identifier = process_status.get(u'task_identifier', u'')
    if not task_identifier:
      return

    try:
      self._task_manager.UpdateTaskByIdentifier(task_identifier)
    except KeyError:
      try:
        self._task_manager.RescheduleTaskByIdentifier(task_identifier)
      except KeyError:
        logging.error(u'Worker processing unknown task: {0:s}.'.format(
            task_identifier))

  def ProcessSources(
      self, session_identifier, source_path_specs, storage_writer,
      enable_sigsegv_handler=False, filter_find_specs=None,
      filter_object=None, hasher_names_string=None, mount_path=None,
      number_of_worker_processes=0, parser_filter_expression=None,
      preferred_year=None, process_archive_files=False,
      status_update_callback=None, show_memory_usage=False,
      temporary_directory=None, text_prepend=None, yara_rules_string=None):
    """Processes the sources and extract event objects.

    Args:
      session_identifier (str): identifier of the session.
      source_path_specs (list[dfvfs.PathSpec]): path specifications of
          the sources to process.
      storage_writer (StorageWriter): storage writer for a session storage.
      enable_sigsegv_handler (Optional[bool]): True if the SIGSEGV handler
          should be enabled.
      filter_find_specs (Optional[list[dfvfs.FindSpec]]): find specifications
          used in path specification extraction.
      filter_object (Optional[objectfilter.Filter]): filter object.
      hasher_names_string (Optional[str]): comma separated string of names
          of hashers to use during processing.
      mount_path (Optional[str]): mount path.
      number_of_worker_processes (Optional[int]): number of worker processes.
      parser_filter_expression (Optional[str]): parser filter expression,
          where None represents all parsers and plugins.
      preferred_year (Optional[int]): preferred year.
      process_archive_files (Optional[bool]): True if archive files should be
          scanned for file entries.
      show_memory_usage (Optional[bool]): True if memory information should be
          included in status updates.
      status_update_callback (Optional[function]): callback function for status
          updates.
      temporary_directory (Optional[str]): path of the directory for temporary
          files.
      text_prepend (Optional[str]): text to prepend to every event.
      yara_rules_string (Optional[str]): unparsed yara rule definitions.

    Returns:
      ProcessingStatus: processing status.
    """
    if number_of_worker_processes < 1:
      # One worker for each "available" CPU (minus other processes).
      # The number here is derived from the fact that the engine starts up:
      # * A main process.
      #
      # If we want to utilize all CPUs on the system we therefore need to start
      # up workers that amounts to the total number of CPUs - the other
      # processes.
      try:
        cpu_count = multiprocessing.cpu_count() - 1

        if cpu_count <= self._WORKER_PROCESSES_MINIMUM:
          cpu_count = self._WORKER_PROCESSES_MINIMUM

        elif cpu_count >= self._WORKER_PROCESSES_MAXIMUM:
          cpu_count = self._WORKER_PROCESSES_MAXIMUM

      except NotImplementedError:
        logging.error((
            u'Unable to determine number of CPUs defaulting to {0:d} worker '
            u'processes.').format(self._WORKER_PROCESSES_MINIMUM))
        cpu_count = self._WORKER_PROCESSES_MINIMUM

      number_of_worker_processes = cpu_count

    self._enable_sigsegv_handler = enable_sigsegv_handler
    self._number_of_worker_processes = number_of_worker_processes
    self._show_memory_usage = show_memory_usage

    # Keep track of certain values so we can spawn new extraction workers.
    self._filter_find_specs = filter_find_specs
    self._filter_object = filter_object
    self._hasher_names_string = hasher_names_string
    self._mount_path = mount_path
    self._parser_filter_expression = parser_filter_expression
    self._preferred_year = preferred_year
    self._process_archive_files = process_archive_files
    self._session_identifier = session_identifier
    self._status_update_callback = status_update_callback
    self._storage_writer = storage_writer
    self._temporary_directory = temporary_directory
    self._text_prepend = text_prepend
    self._yara_rules_string = yara_rules_string

    # Set up the task queue.
    if not self._use_zeromq:
      self._task_queue = multi_process_queue.MultiProcessingQueue(
          maximum_number_of_queued_items=self._maximum_number_of_tasks)

    else:
      task_outbound_queue = zeromq_queue.ZeroMQBufferedReplyBindQueue(
          delay_open=True, linger_seconds=0, maximum_items=1,
          name=u'main_task_queue',
          timeout_seconds=self._ZEROMQ_NO_WORKER_REQUEST_TIME_SECONDS)
      self._task_queue = task_outbound_queue

      # The ZeroMQ backed queue must be started first, so we can save its port.
      # TODO: raises: attribute-defined-outside-init
      # self._task_queue.name = u'Task queue'
      self._task_queue.Open()
      self._task_queue_port = self._task_queue.port

    self._StartProfiling()

    if self._serializers_profiler:
      storage_writer.SetSerializersProfiler(self._serializers_profiler)

    # Set up the storage writer before the worker processes.
    storage_writer.StartTaskStorage()

    for _ in range(number_of_worker_processes):
      extraction_process = self._StartExtractionWorkerProcess(storage_writer)
      self._StartMonitoringProcess(extraction_process.pid)

    self._StartStatusUpdateThread()

    try:
      # Open the storage file after creating the worker processes otherwise
      # the ZIP storage file will remain locked as long as the worker processes
      # are alive.
      storage_writer.Open()
      storage_writer.WriteSessionStart()

      try:
        storage_writer.WritePreprocessingInformation(self.knowledge_base)

        self._ProcessSources(
            source_path_specs, storage_writer,
            filter_find_specs=filter_find_specs)

      finally:
        storage_writer.WriteSessionCompletion(aborted=self._abort)

        storage_writer.Close()

    finally:
      # Stop the status update thread after close of the storage writer
      # so we include the storage sync to disk in the status updates.
      self._StopStatusUpdateThread()

      if self._serializers_profiler:
        storage_writer.SetSerializersProfiler(None)

      self._StopProfiling()

    try:
      self._StopExtractionProcesses(abort=self._abort)

    except KeyboardInterrupt:
      self._AbortKill()

      # The abort can leave the main process unresponsive
      # due to incorrectly finalized IPC.
      self._KillProcess(os.getpid())

    # The task queue should be closed by _StopExtractionProcesses, this
    # close is a failsafe, primarily due to MultiProcessingQueue's
    # blocking behaviour.
    self._task_queue.Close(abort=True)

    if self._processing_status.error_path_specs:
      task_storage_abort = True
    else:
      task_storage_abort = self._abort

    try:
      storage_writer.StopTaskStorage(abort=task_storage_abort)
    except (IOError, OSError) as exception:
      logging.error(u'Unable to stop task storage with error: {0:s}'.format(
          exception))

    if self._abort:
      logging.debug(u'Processing aborted.')
      self._processing_status.aborted = True
    else:
      logging.debug(u'Processing completed.')

    # Reset values.
    self._enable_sigsegv_handler = None
    self._number_of_worker_processes = None
    self._show_memory_usage = None

    self._filter_find_specs = None
    self._filter_object = None
    self._hasher_names_string = None
    self._mount_path = None
    self._parser_filter_expression = None
    self._preferred_year = None
    self._process_archive_files = None
    self._session_identifier = None
    self._status_update_callback = None
    self._storage_writer = None
    self._text_prepend = None

    return self._processing_status<|MERGE_RESOLUTION|>--- conflicted
+++ resolved
@@ -143,13 +143,8 @@
     self._last_worker_number = 0
     self._maximum_number_of_tasks = maximum_number_of_tasks
     self._memory_profiler = None
-<<<<<<< HEAD
     self._merge_task = None
     self._merge_task_on_hold = u''
-=======
-    self._merge_task_identifier = u''
-    self._merge_task_identifier_on_hold = u''
->>>>>>> c34f0543
     self._mount_path = None
     self._number_of_consumed_errors = 0
     self._number_of_consumed_events = 0
@@ -194,37 +189,20 @@
     if self._processing_profiler:
       self._processing_profiler.StartTiming(u'merge_check')
 
-<<<<<<< HEAD
     for task in self._task_manager.GetProcessingTasks():
       if self._abort:
         break
 
-      file_size = storage_writer.CheckTaskStorageReadyForMerge(task)
-      if file_size:
+      merge_ready = storage_writer.CheckTaskStorageReadyForMerge(task)
+      if merge_ready:
         self._task_manager.UpdateTaskAsPendingMerge(task)
-=======
-    for task_identifier in self._task_manager.GetTaskIdentifiersProcessing():
-      if self._abort:
-        break
-
-      file_size = storage_writer.CheckTaskStorageReadyForMerge(task_identifier)
-      if file_size:
-        self._task_manager.UpdateTaskAsPendingMerge(task_identifier, file_size)
->>>>>>> c34f0543
 
     if self._processing_profiler:
       self._processing_profiler.StopTiming(u'merge_check')
 
-<<<<<<< HEAD
     task = None
     if not self._storage_merge_reader_on_hold:
       task = self._task_manager.GetTaskPendingMerge(self._merge_task)
-=======
-    task_identifier = None
-    if not self._storage_merge_reader_on_hold:
-      task_identifier = self._task_manager.GetTaskIdentifierPendingMerge(
-          self._merge_task_identifier)
->>>>>>> c34f0543
 
     # Limit the number of attributes containers from a single task-based
     # storage file that are merged per loop to keep tasks flowing.
@@ -234,7 +212,6 @@
       if self._processing_profiler:
         self._processing_profiler.StartTiming(u'merge')
 
-<<<<<<< HEAD
       if task:
         if self._storage_merge_reader:
           self._merge_task_on_hold = self._merge_task
@@ -242,16 +219,6 @@
 
         self._storage_merge_reader = storage_writer.StartMergeTaskStorage(task)
         self._merge_task = task
-=======
-      if task_identifier:
-        if self._storage_merge_reader:
-          self._merge_task_identifier_on_hold = self._merge_task_identifier
-          self._storage_merge_reader_on_hold = self._storage_merge_reader
-
-        self._storage_merge_reader = storage_writer.StartMergeTaskStorage(
-            task_identifier)
-        self._merge_task_identifier = task_identifier
->>>>>>> c34f0543
 
       fully_merged = self._storage_merge_reader.MergeAttributeContainers(
           maximum_number_of_containers=self._MAXIMUM_NUMBER_OF_CONTAINERS)
@@ -260,7 +227,6 @@
         self._processing_profiler.StopTiming(u'merge')
 
       if fully_merged:
-<<<<<<< HEAD
         self._task_manager.CompleteTask(self._merge_task)
 
         if self._storage_merge_reader_on_hold:
@@ -271,18 +237,6 @@
           self._storage_merge_reader_on_hold = None
         else:
           self._merge_task = None
-=======
-        self._task_manager.CompleteTask(self._merge_task_identifier)
-
-        if self._storage_merge_reader_on_hold:
-          self._merge_task_identifier = self._merge_task_identifier_on_hold
-          self._storage_merge_reader = self._storage_merge_reader_on_hold
-
-          self._merge_task_identifier_on_hold = u''
-          self._storage_merge_reader_on_hold = None
-        else:
-          self._merge_task_identifier = u''
->>>>>>> c34f0543
           self._storage_merge_reader = None
 
       self._status = definitions.PROCESSING_STATUS_RUNNING
@@ -559,8 +513,12 @@
       for pid in list(self._process_information_per_pid.keys()):
         self._CheckStatusWorkerProcess(pid)
 
+      display_name = u''
+      if self._merge_task:
+        display_name = self._merge_task.identifier
+
       self._processing_status.UpdateForemanStatus(
-          self._name, self._status, self._pid, self._merge_task,
+          self._name, self._status, self._pid, display_name,
           self._number_of_consumed_sources, self._number_of_produced_sources,
           self._number_of_consumed_events, self._number_of_produced_events,
           self._number_of_consumed_errors, self._number_of_produced_errors,
