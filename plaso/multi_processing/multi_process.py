--- conflicted
+++ resolved
@@ -13,8 +13,6 @@
 from plaso.engine import plaso_queue
 from plaso.lib import errors
 from plaso.multi_processing import xmlrpc
-<<<<<<< HEAD
-=======
 
 
 class MultiProcessTask(object):
@@ -41,7 +39,6 @@
     self.identifier = u'{0:s}'.format(uuid.uuid4().get_hex())
     self.path_spec = None
     self.session_identifier = session_identifier
->>>>>>> d792b12e
 
 
 class MultiProcessBaseProcess(multiprocessing.Process):
