# -*- coding: utf-8 -*-
"""The task manager."""

import collections
import heapq
<<<<<<< HEAD
import logging
=======
import threading
>>>>>>> 102989b0
import time

from dfvfs.lib import definitions as dfvfs_definitions

from plaso.containers import tasks


class _PendingMergeTaskHeap(object):
  """Class that defines a pending merge task heap."""

  def __init__(self):
    """Initializes a pending merge task heap."""
    super(_PendingMergeTaskHeap, self).__init__()
    self._heap = []

  def PeekTask(self):
    """Retrieves the first task from the heap without removing it.

    Returns:
      Task: task or None if the heap is empty.
    """
    try:
      _, task = self._heap[0]

    except IndexError:
      return

    return task

  def PopTask(self):
    """Retrieves and removes the first task from the heap.

    Returns:
      Task: the task or None if the heap is empty.
    """
    try:
      _, task = heapq.heappop(self._heap)

    except IndexError:
      return
    return task

  def PushTask(self, task):
    """Pushes a task onto the heap.

    Args:
      task (Task): task.

    Raises:
      ValueError: if the size of the storage file is not set in the task.
    """
    storage_file_size = getattr(task, u'storage_file_size', None)
    if not storage_file_size:
      raise ValueError(u'Task storage file size not set')

    if task.file_entry_type == dfvfs_definitions.FILE_ENTRY_TYPE_DIRECTORY:
      weight = 1
    else:
      weight = storage_file_size


    task.merge_priority = weight

    heap_values = (weight, task)
    heapq.heappush(self._heap, heap_values)


class TaskManager(object):
  """Class that manages tasks and tracks their completion and status.

  Currently a task can have the following status:
  * abandoned: since no status information has been recently received from
      the worker about the task, we assume it was abandoned.
  * active: a task managed by the task manager that has not been abandoned or
      completed.
  * completed: a worker has completed processing the task and the results
      have been merged with the session storage.
  * pending_merge: a worker has completed processing the task and the results
      are ready to be merged with the session storage.
  * processing: a worker is processing the task.
  """

  # Consider a task inactive after 5 minutes of no activity.
  _TASK_INACTIVE_TIME = 5 * 60 * 1000000

  def __init__(self, maximum_number_of_tasks=0):
    """Initializes a task manager object.

    Args:
      maximum_number_of_tasks (Optional[int]): maximum number of concurrent
          tasks, where 0 represents no limit.
    """
    super(TaskManager, self).__init__()
    # Dictionary mapping task identifiers to tasks which have been abandoned.
    self._abandoned_tasks = {}
    # Dictionary mapping task identifiers to tasks that are active.
    self._active_tasks = {}
    self._lock = threading.Lock()
    self._maximum_number_of_tasks = maximum_number_of_tasks
    self._tasks_pending_merge = _PendingMergeTaskHeap()
    # Use ordered dictionaries to preserve the order in which tasks were added.
    # This dictionary maps task identifiers to tasks.
    self._tasks_processing = collections.OrderedDict()

  # TODO: add support for task types.
  def CreateTask(self, session_identifier):
    """Creates a task.

    Args:
      session_identifier (str): the identifier of the session the task is
          part of.

    Returns:
      Task: task attribute container.
    """
    with self._lock:
      task = tasks.Task(session_identifier)
      self._active_tasks[task.identifier] = task
    return task

  def CompleteTask(self, task):
    """Completes a task.

    The task is complete and can be removed from the task manager.

    Args:
      task (Task): task.

    Raises:
      KeyError: if the task was not active.
    """
    with self._lock:
      if task.identifier not in self._active_tasks:
        raise KeyError(u'Task not active')

      del self._active_tasks[task.identifier]

  def GetAbandonedTasks(self):
    """Retrieves all abandoned tasks.

    Returns:
      list[Task]: tasks.
    """
    return list(self._abandoned_tasks.values())

  def GetProcessingTasks(self):
    """Retrieves the tasks that are processing.

    Returns:
      list[Task]: tasks that are being processed by workers.
    """
    return list(self._tasks_processing.values())

  def GetTaskPendingMerge(self, current_task):
    """Retrieves the first task that is pending merge or has a higher priority.

    This function will check if there is a task with a higher merge priority
    available.

    Args:
      current_task (Task|None): current task being merged or None.

    Returns:
      Task: the next task to merge or None if there is no task pending merge or
          with a higher priority.
    """
    next_task = self._tasks_pending_merge.PeekTask()
    if not next_task:
      return

    if current_task:
      if next_task.merge_priority > current_task.merge_priority:
        return

    return self._tasks_pending_merge.PopTask()

  def HasActiveTasks(self):
    """Determines if there are active tasks.

    A task is considered abandoned if its last update exceeds the inactive time.

    Returns:
      bool: True if there are active tasks.
    """
    with self._lock:
      if not self._active_tasks:
        return False

      inactive_time = int(time.time() * 1000000) - self._TASK_INACTIVE_TIME

<<<<<<< HEAD
    for task in iter(self._tasks_processing.values()):
      # Use a local variable to improve performance.
      task_identifier = task.identifier
      if task.last_processing_time < inactive_time:
        logging.debug(u'Marking task {0:s} as abandoned'.format(
            task_identifier))
        del self._tasks_processing[task_identifier]
        self._abandoned_tasks[task_identifier] = task
        del self._active_tasks[task_identifier]
=======
      for task in iter(self._tasks_processing.values()):
        # Use a local variable to improve performance.
        task_identifier = task.identifier
        if task.last_processing_time < inactive_time:
          del self._tasks_processing[task_identifier]
          self._abandoned_tasks[task_identifier] = task
          del self._active_tasks[task_identifier]
>>>>>>> 102989b0

      return bool(self._active_tasks)

<<<<<<< HEAD
=======
  def RescheduleTaskByIdentifier(self, task_identifier):
    """Reschedules a previous abandoned task.

    Args:
      task_identifier (str): unique identifier of the task.

    Raises:
      KeyError: if the task was not abandoned.
    """
    with self._lock:
      if task_identifier not in self._abandoned_tasks:
        raise KeyError(u'Task not abandoned')

      task = self._abandoned_tasks[task_identifier]
      self._active_tasks[task_identifier] = task
      del self._abandoned_tasks[task_identifier]

      task.UpdateProcessingTime()
      self._tasks_processing[task_identifier] = task

>>>>>>> 102989b0
  def UpdateTaskByIdentifier(self, task_identifier):
    """Updates a task.

    Args:
      task_identifier (str): unique identifier of the task.

    Raises:
      KeyError: if the task is not processing.
    """
    with self._lock:
      if task_identifier not in self._tasks_processing:
        raise KeyError(u'Task not processing')

      task = self._tasks_processing[task_identifier]
    task.UpdateProcessingTime()

  def UpdateTaskAsPendingMerge(self, task):
    """Updates the task manager to reflect the task is ready to be merged.

    Args:
      task (Task): task.

    Raises:
      KeyError: if the task was not processing.
    """
    if task.identifier not in self._tasks_processing:
      raise KeyError(u'Task not processing')

<<<<<<< HEAD
    logging.debug(u'Marking task {0:s} as pending merge'.format(
        task.identifier))
    self._tasks_pending_merge.PushTask(task)
    del self._tasks_processing[task.identifier]
=======
    with self._lock:
      self._tasks_pending_merge.PushTask(task)
      del self._tasks_processing[task.identifier]
>>>>>>> 102989b0

  def UpdateTaskAsProcessing(self, task):
    """Updates the task manager to reflect the task is processing.

    Args:
      task (Task): task.

    Raises:
      KeyError: if the task is already processing.
    """
    if task.identifier in self._tasks_processing:
      raise KeyError(u'Task already processing')

    with self._lock:
      # TODO: add check for maximum_number_of_tasks.
      task.UpdateProcessingTime()
      self._tasks_processing[task.identifier] = task<|MERGE_RESOLUTION|>--- conflicted
+++ resolved
@@ -3,11 +3,8 @@
 
 import collections
 import heapq
-<<<<<<< HEAD
 import logging
-=======
 import threading
->>>>>>> 102989b0
 import time
 
 from dfvfs.lib import definitions as dfvfs_definitions
@@ -198,51 +195,18 @@
 
       inactive_time = int(time.time() * 1000000) - self._TASK_INACTIVE_TIME
 
-<<<<<<< HEAD
-    for task in iter(self._tasks_processing.values()):
-      # Use a local variable to improve performance.
-      task_identifier = task.identifier
-      if task.last_processing_time < inactive_time:
-        logging.debug(u'Marking task {0:s} as abandoned'.format(
-            task_identifier))
-        del self._tasks_processing[task_identifier]
-        self._abandoned_tasks[task_identifier] = task
-        del self._active_tasks[task_identifier]
-=======
       for task in iter(self._tasks_processing.values()):
         # Use a local variable to improve performance.
         task_identifier = task.identifier
         if task.last_processing_time < inactive_time:
+          logging.debug(u'Marking task {0:s} as abandoned'.format(
+              task_identifier))
           del self._tasks_processing[task_identifier]
           self._abandoned_tasks[task_identifier] = task
           del self._active_tasks[task_identifier]
->>>>>>> 102989b0
-
-      return bool(self._active_tasks)
-
-<<<<<<< HEAD
-=======
-  def RescheduleTaskByIdentifier(self, task_identifier):
-    """Reschedules a previous abandoned task.
-
-    Args:
-      task_identifier (str): unique identifier of the task.
-
-    Raises:
-      KeyError: if the task was not abandoned.
-    """
-    with self._lock:
-      if task_identifier not in self._abandoned_tasks:
-        raise KeyError(u'Task not abandoned')
-
-      task = self._abandoned_tasks[task_identifier]
-      self._active_tasks[task_identifier] = task
-      del self._abandoned_tasks[task_identifier]
-
-      task.UpdateProcessingTime()
-      self._tasks_processing[task_identifier] = task
-
->>>>>>> 102989b0
+
+    return bool(self._active_tasks)
+
   def UpdateTaskByIdentifier(self, task_identifier):
     """Updates a task.
 
@@ -271,16 +235,11 @@
     if task.identifier not in self._tasks_processing:
       raise KeyError(u'Task not processing')
 
-<<<<<<< HEAD
-    logging.debug(u'Marking task {0:s} as pending merge'.format(
-        task.identifier))
-    self._tasks_pending_merge.PushTask(task)
-    del self._tasks_processing[task.identifier]
-=======
-    with self._lock:
+    with self._lock:
+      logging.debug(u'Marking task {0:s} as pending merge'.format(
+          task.identifier))
       self._tasks_pending_merge.PushTask(task)
       del self._tasks_processing[task.identifier]
->>>>>>> 102989b0
 
   def UpdateTaskAsProcessing(self, task):
     """Updates the task manager to reflect the task is processing.
