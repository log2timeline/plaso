# -*- coding: utf-8 -*-
"""The extraction front-end."""

import logging
import os

from dfvfs.lib import definitions as dfvfs_definitions
from dfvfs.resolver import context

from plaso import parsers   # pylint: disable=unused-import
from plaso.analyzers.hashers import manager as hashers_manager
<<<<<<< HEAD
=======
from plaso.containers import preprocess
>>>>>>> 66d0a191
from plaso.containers import sessions
from plaso.engine import single_process
from plaso.engine import utils as engine_utils
from plaso.frontend import frontend
from plaso.lib import definitions
from plaso.lib import errors
from plaso.multi_processing import engine as multi_process_engine
from plaso.parsers import manager as parsers_manager
from plaso.parsers import presets as parsers_presets
from plaso.storage import zip_file as storage_zip_file


class ExtractionFrontend(frontend.Frontend):
  """Class that implements an extraction front-end."""

  _DEFAULT_PROFILING_SAMPLE_RATE = 1000

  _SOURCE_TYPES_TO_PREPROCESS = frozenset([
      dfvfs_definitions.SOURCE_TYPE_DIRECTORY,
      dfvfs_definitions.SOURCE_TYPE_STORAGE_MEDIA_DEVICE,
      dfvfs_definitions.SOURCE_TYPE_STORAGE_MEDIA_IMAGE])

  def __init__(self):
    """Initializes the front-end object."""
    super(ExtractionFrontend, self).__init__()
    self._collection_process = None
    self._debug_mode = False
    self._enable_profiling = False
    self._engine = None
    self._filter_expression = None
    self._filter_object = None
    self._mount_path = None
    self._parser_names = None
    self._profiling_directory = None
    self._profiling_sample_rate = self._DEFAULT_PROFILING_SAMPLE_RATE
    self._profiling_type = u'all'
    self._use_zeromq = True
    self._resolver_context = context.Context()
    self._show_worker_memory_information = False
    self._storage_file_path = None
    self._text_prepend = None

  def _CheckStorageFile(self, storage_file_path):
    """Checks if the storage file path is valid.

    Args:
      storage_file_path (str): path of the storage file.

    Raises:
      BadConfigOption: if the storage file path is invalid.
    """
    if os.path.exists(storage_file_path):
      if not os.path.isfile(storage_file_path):
        raise errors.BadConfigOption(
            u'Storage file: {0:s} already exists and is not a file.'.format(
                storage_file_path))
      logging.warning(u'Appending to an already existing storage file.')

    dirname = os.path.dirname(storage_file_path)
    if not dirname:
      dirname = u'.'

    # TODO: add a more thorough check to see if the storage file really is
    # a plaso storage file.

    if not os.access(dirname, os.W_OK):
      raise errors.BadConfigOption(
          u'Unable to write to storage file: {0:s}'.format(storage_file_path))

  def _CreateEngine(self, single_process_mode):
    """Creates an engine based on the front end settings.

    Args:
      single_process_mode (bool): True if the front-end should run in single
          process mode.

    Returns:
      BaseEngine: engine.
    """
    if single_process_mode:
      engine = single_process.SingleProcessEngine(
          debug_output=self._debug_mode,
          enable_profiling=self._enable_profiling,
          profiling_directory=self._profiling_directory,
          profiling_sample_rate=self._profiling_sample_rate,
          profiling_type=self._profiling_type)
    else:
      engine = multi_process_engine.MultiProcessEngine(
          debug_output=self._debug_mode,
          enable_profiling=self._enable_profiling,
          profiling_directory=self._profiling_directory,
          profiling_sample_rate=self._profiling_sample_rate,
          profiling_type=self._profiling_type, use_zeromq=self._use_zeromq)

    return engine

  def _CreateSession(
      self, command_line_arguments=None, filter_file=None,
      parser_filter_expression=None, preferred_encoding=u'utf-8',
      preferred_year=None):
    """Creates the session start information.

    Args:
      command_line_arguments (Optional[str]): the command line arguments.
      filter_file (Optional[str]): path to a file with find specifications.
      parser_filter_expression (Optional[str]): parser filter expression.
      preferred_encoding (Optional[str]): preferred encoding.
      preferred_year (Optional[int]): preferred year.

    Returns:
      Session: session attribute container.
    """
    session = sessions.Session()

    parser_and_plugin_names = [
        parser_name for parser_name in (
            parsers_manager.ParsersManager.GetParserAndPluginNames(
                parser_filter_expression=parser_filter_expression))]

    session.command_line_arguments = command_line_arguments
    session.enabled_parser_names = parser_and_plugin_names
    session.filter_expression = self._filter_expression
    session.filter_file = filter_file
    session.debug_mode = self._debug_mode
    session.parser_filter_expression = parser_filter_expression
    session.preferred_encoding = preferred_encoding
    session.preferred_year = preferred_year

    return session

  def _GetParserFilterPreset(self, os_guess=u'', os_version=u''):
    """Determines the parser filter preset.

    Args:
      os_guess (Optional[str]): operating system guessed by preprocessing.
      os_version (Optional[str]): operating system version determined by
          preprocessing.

    Returns:
      str: parser filter preset, where None represents all parsers and plugins.
    """
    # TODO: Make this more sane. Currently we are only checking against
    # one possible version of Windows, and then making the assumption if
    # that is not correct we default to Windows 7. Same thing with other
    # OS's, no assumption or checks are really made there.
    # Also this is done by default, and no way for the user to turn off
    # this behavior, need to add a parameter to the frontend that takes
    # care of overwriting this behavior.

    parser_filter_preset = None

    if not parser_filter_preset and os_version:
      os_version = os_version.lower()

      # TODO: Improve this detection, this should be more 'intelligent', since
      # there are quite a lot of versions out there that would benefit from
      # loading up the set of 'winxp' parsers.
      if u'windows xp' in os_version:
        parser_filter_preset = u'winxp'
      elif u'windows server 2000' in os_version:
        parser_filter_preset = u'winxp'
      elif u'windows server 2003' in os_version:
        parser_filter_preset = u'winxp'
      elif u'windows' in os_version:
        # Fallback for other Windows versions.
        parser_filter_preset = u'win7'

    if not parser_filter_preset and os_guess:
      if os_guess == definitions.OS_LINUX:
        parser_filter_preset = u'linux'
      elif os_guess == definitions.OS_MACOSX:
        parser_filter_preset = u'macosx'
      elif os_guess == definitions.OS_WINDOWS:
        parser_filter_preset = u'win7'

    return parser_filter_preset

  def _PreprocessSources(self, source_path_specs):
    """Preprocesses the sources.

    Args:
      source_path_specs (list[dfvfs.PathSpec]): path specifications of
          the sources to process.
    """
    logging.debug(u'Starting preprocessing.')

    try:
      self._engine.PreprocessSources(
          source_path_specs, resolver_context=self._resolver_context)

    except IOError as exception:
      logging.error(u'Unable to preprocess with error: {0:s}'.format(
          exception))
      return

    logging.debug(u'Preprocessing done.')

  # TODO: have the frontend fill collection information gradually
  # and set it as the last step of preprocessing?
  # Split in:
  # * extraction preferences (user preferences)
  # * extraction settings (actual settings used)
  # * output/storage settings
  # * processing settings
  # * source settings (support more than one source)
  #   * credentials (encryption)
  #   * mount point

  def _SetTimezone(self, timezone):
    """Sets the timezone.

    Args:
      timezone (str): timezone.
    """
    time_zone_str = self._engine.knowledge_base.GetValue(u'time_zone_str')
    if time_zone_str:
      default_timezone = time_zone_str
    else:
      default_timezone = timezone

    if not default_timezone:
      default_timezone = u'UTC'

    logging.info(u'Setting timezone to: {0:s}'.format(default_timezone))

    try:
      self._engine.knowledge_base.SetTimezone(default_timezone)
    except ValueError:
      logging.warning(
          u'Unsupported time zone: {0:s}, defaulting to {1:s}'.format(
              default_timezone, self._engine.knowledge_base.timezone.zone))

  def DisableProfiling(self):
    """Disabled profiling."""
    self._enable_profiling = False

  def EnableProfiling(
      self, profiling_directory=None, profiling_sample_rate=1000,
      profiling_type=u'all'):
    """Enables profiling.

    Args:
      profiling_directory (Optional[str]): path to the directory where
          the profiling sample files should be stored.
      profiling_sample_rate (Optional[int]): the profiling sample rate.
          Contains the number of event sources processed.
      profiling_type (Optional[str]): type of profiling.
          Supported types are:

          * 'memory' to profile memory usage;
          * 'parsers' to profile CPU time consumed by individual parsers;
          * 'processing' to profile CPU time consumed by different parts of
            the processing;
          * 'serializers' to profile CPU time consumed by individual
            serializers.
    """
    self._enable_profiling = True
    self._profiling_directory = profiling_directory
    self._profiling_sample_rate = profiling_sample_rate
    self._profiling_type = profiling_type

  def GetHashersInformation(self):
    """Retrieves the hashers information.

    Returns:
      list[tuple]: contains:

        str: hasher name
        str: hahser description
    """
    return hashers_manager.HashersManager.GetHashersInformation()

  def GetParserPluginsInformation(self, parser_filter_expression=None):
    """Retrieves the parser plugins information.

    Args:
      parser_filter_expression (str): parser filter expression, where None
          represents all parsers and plugins.

    Returns:
      list[tuple]: contains:

        str: parser plugin name
        str: parser plugin description
    """
    return parsers_manager.ParsersManager.GetParserPluginsInformation(
        parser_filter_expression=parser_filter_expression)

  def GetParserPresetsInformation(self):
    """Retrieves the parser presets information.

    Returns:
      list[tuple]: contains:

        str: parser preset name
        str: parsers names corresponding to the preset
    """
    parser_presets_information = []
    for preset_name, parser_names in sorted(parsers_presets.CATEGORIES.items()):
      parser_presets_information.append((preset_name, u', '.join(parser_names)))

    return parser_presets_information

  def GetParsersInformation(self):
    """Retrieves the parsers information.

    Returns:
      list[tuple]: contains:

        str: parser name
        str: parser description
    """
    return parsers_manager.ParsersManager.GetParsersInformation()

  def GetNamesOfParsersWithPlugins(self):
    """Retrieves the names of parser with plugins.

    Returns:
      list[str]: parser names.
    """
    return parsers_manager.ParsersManager.GetNamesOfParsersWithPlugins()

  def ProcessSources(
      self, source_path_specs, source_type, command_line_arguments=None,
      enable_sigsegv_handler=False, filter_file=None,
      force_preprocessing=False, hasher_names_string=None,
      number_of_extraction_workers=0, parser_filter_expression=None,
      preferred_encoding=u'utf-8', preferred_year=None,
      process_archive_files=False, single_process_mode=False,
<<<<<<< HEAD
      status_update_callback=None, temporary_directory=None, timezone=u'UTC',
=======
      status_update_callback=None, temporary_directory=None, timezone=pytz.UTC,
>>>>>>> 66d0a191
      yara_rules_string=None):
    """Processes the sources.

    Args:
      source_path_specs (list[dfvfs.PathSpec]): path specifications of
          the sources to process.
      source_type (str): the dfVFS source type definition.
      command_line_arguments (Optional[str]): the command line arguments.
      enable_sigsegv_handler (Optional[bool]): True if the SIGSEGV handler
          should be enabled.
      filter_file (Optional[str]): path to a file that contains find
          specifications.
      force_preprocessing (Optional[bool]): True if preprocessing should be
          forced.
      hasher_names_string (Optional[str]): comma separated string of names
          of hashers to use during processing.
      number_of_extraction_workers (Optional[int]): number of extraction
          workers to run. If 0, the number will be selected automatically.
      parser_filter_expression (Optional[str]): parser filter expression.
      preferred_encoding (Optional[str]): preferred encoding.
      preferred_year (Optional[int]): preferred year.
      process_archive_files (Optional[bool]): True if archive files should be
          scanned for file entries.
      single_process_mode (Optional[bool]): True if the front-end should
          run in single process mode.
      status_update_callback (Optional[function]): callback function for status
          updates.
      temporary_directory (Optional[str]): path of the directory for temporary
          files.
<<<<<<< HEAD
      timezone (Optional[str]): timezone.
=======
      timezone (Optional[datetime.tzinfo]): timezone.
      yara_rules_string (Optional[str]): unparsed yara rule definitions.
>>>>>>> 66d0a191

    Returns:
      The processing status (instance of ProcessingStatus) or None.

    Raises:
      SourceScannerError: if the source scanner could not find a supported
                          file system.
      UserAbort: if the user initiated an abort.
    """
    self._CheckStorageFile(self._storage_file_path)

    if source_type == dfvfs_definitions.SOURCE_TYPE_FILE:
      # No need to multi process a single file source.
      single_process_mode = True

    self._engine = self._CreateEngine(single_process_mode)

    # If the source is a directory or a storage media image
    # run pre-processing.
    if force_preprocessing or source_type in self._SOURCE_TYPES_TO_PREPROCESS:
      self._PreprocessSources(source_path_specs)

    if not parser_filter_expression:
      # TODO: clean up.
      guessed_os = self._engine.knowledge_base.platform
      os_version = self._engine.knowledge_base.GetValue(u'osversion')
      parser_filter_expression = self._GetParserFilterPreset(
          os_guess=guessed_os, os_version=os_version)

      if parser_filter_expression:
        logging.info(u'Parser filter expression changed to: {0:s}'.format(
            parser_filter_expression))

    self._parser_names = []
    for _, parser_class in parsers_manager.ParsersManager.GetParsers(
        parser_filter_expression=parser_filter_expression):
      self._parser_names.append(parser_class.NAME)

    self._SetTimezone(timezone)

    if filter_file:
      path_attributes = self._engine.knowledge_base.GetPathAttributes()
      filter_find_specs = engine_utils.BuildFindSpecsFromFile(
          filter_file, path_attributes=path_attributes)
    else:
      filter_find_specs = None

    session = self._CreateSession(
        command_line_arguments=command_line_arguments, filter_file=filter_file,
        parser_filter_expression=parser_filter_expression,
        preferred_encoding=preferred_encoding, preferred_year=preferred_year)

    # TODO: we are directly invoking ZIP file storage here. In storage rewrite
    # come up with a more generic solution.
    storage_writer = storage_zip_file.ZIPStorageFileWriter(
        session, self._storage_file_path)

    processing_status = None
    if single_process_mode:
      logging.debug(u'Starting extraction in single process mode.')

      processing_status = self._engine.ProcessSources(
          source_path_specs, storage_writer, self._resolver_context,
          filter_find_specs=filter_find_specs,
          filter_object=self._filter_object,
          hasher_names_string=hasher_names_string,
          mount_path=self._mount_path,
          parser_filter_expression=parser_filter_expression,
          preferred_year=preferred_year,
          process_archive_files=process_archive_files,
          status_update_callback=status_update_callback,
          temporary_directory=temporary_directory,
          text_prepend=self._text_prepend,
          yara_rules_string=yara_rules_string)

    else:
      logging.debug(u'Starting extraction in multi process mode.')

      processing_status = self._engine.ProcessSources(
          session.identifier, source_path_specs, storage_writer,
          enable_sigsegv_handler=enable_sigsegv_handler,
          filter_find_specs=filter_find_specs,
          filter_object=self._filter_object,
          hasher_names_string=hasher_names_string,
          mount_path=self._mount_path,
          number_of_worker_processes=number_of_extraction_workers,
          parser_filter_expression=parser_filter_expression,
          preferred_year=preferred_year,
          process_archive_files=process_archive_files,
          status_update_callback=status_update_callback,
          show_memory_usage=self._show_worker_memory_information,
          temporary_directory=temporary_directory,
          text_prepend=self._text_prepend,
          yara_rules_string=yara_rules_string)

    return processing_status

  def SetDebugMode(self, enable_debug=False):
    """Enables or disables debug mode.

    Args:
      enable_debug (Optional[bool]): True if debugging mode should be enabled.
    """
    self._debug_mode = enable_debug

  def SetShowMemoryInformation(self, show_memory=True):
    """Sets a flag telling the worker monitor to show memory information.

    Args:
      show_memory (bool): True if the foreman should include memory information
          as part of the worker monitoring.
    """
    self._show_worker_memory_information = show_memory

  def SetStorageFile(self, storage_file_path):
    """Sets the storage file path.

    Args:
      storage_file_path (str): path of the storage file.
    """
    self._storage_file_path = storage_file_path

  def SetTextPrepend(self, text_prepend):
    """Sets the text prepend.

    Args:
      text_prepend (str): free form text that is prepended to each path.
    """
    self._text_prepend = text_prepend

  def SetUseZeroMQ(self, use_zeromq=True):
    """Sets whether the frontend is using ZeroMQ for queueing or not.

    Args:
      use_zeromq (Optional[bool]): True if ZeroMQ should be used for queuing.
    """
    self._use_zeromq = use_zeromq<|MERGE_RESOLUTION|>--- conflicted
+++ resolved
@@ -9,10 +9,6 @@
 
 from plaso import parsers   # pylint: disable=unused-import
 from plaso.analyzers.hashers import manager as hashers_manager
-<<<<<<< HEAD
-=======
-from plaso.containers import preprocess
->>>>>>> 66d0a191
 from plaso.containers import sessions
 from plaso.engine import single_process
 from plaso.engine import utils as engine_utils
@@ -342,11 +338,7 @@
       number_of_extraction_workers=0, parser_filter_expression=None,
       preferred_encoding=u'utf-8', preferred_year=None,
       process_archive_files=False, single_process_mode=False,
-<<<<<<< HEAD
       status_update_callback=None, temporary_directory=None, timezone=u'UTC',
-=======
-      status_update_callback=None, temporary_directory=None, timezone=pytz.UTC,
->>>>>>> 66d0a191
       yara_rules_string=None):
     """Processes the sources.
 
@@ -376,12 +368,9 @@
           updates.
       temporary_directory (Optional[str]): path of the directory for temporary
           files.
-<<<<<<< HEAD
-      timezone (Optional[str]): timezone.
-=======
       timezone (Optional[datetime.tzinfo]): timezone.
       yara_rules_string (Optional[str]): unparsed yara rule definitions.
->>>>>>> 66d0a191
+
 
     Returns:
       The processing status (instance of ProcessingStatus) or None.
