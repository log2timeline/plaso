--- conflicted
+++ resolved
@@ -8,11 +8,7 @@
 from dfvfs.resolver import context
 
 from plaso import parsers   # pylint: disable=unused-import
-<<<<<<< HEAD
 from plaso.analyzers.hashers import manager as hashers_manager
-=======
-from plaso.containers import preprocess
->>>>>>> a4a3c689
 from plaso.containers import sessions
 from plaso.engine import single_process
 from plaso.engine import utils as engine_utils
@@ -445,17 +441,7 @@
         parser_filter_expression=parser_filter_expression):
       self._parser_names.append(parser_class.NAME)
 
-<<<<<<< HEAD
     self._PreprocessSetTimezone(preprocess_object, timezone=timezone)
-=======
-    self._hasher_names = []
-    hasher_manager = hashers_manager.HashersManager
-    for hasher_name in hasher_manager.GetHasherNamesFromString(
-        hasher_names_string=hasher_names_string):
-      self._hasher_names.append(hasher_name)
-
-    self._SetDefaultTimezone(preprocess_object, timezone=timezone)
->>>>>>> a4a3c689
 
     if filter_file:
       path_attributes = self._engine.knowledge_base.GetPathAttributes()
