--- conflicted
+++ resolved
@@ -310,105 +310,7 @@
     self._quiet_mode = quiet_mode
 
   def SetUseZeroMQ(self, use_zeromq=True):
-<<<<<<< HEAD
-    """Sets whether the tool is using ZeroMQ for queueing or not.
-
-    Args:
-      use_zeromq: boolean, when True the tool will use ZeroMQ for queuing.
-    """
-    self._use_zeromq = use_zeromq
-
-
-class PsortAnalysisReportQueueConsumer(plaso_queue.ItemQueueConsumer):
-  """Class that implements an analysis report queue consumer.
-
-  The consumer subscribes to updates on the queue and writes the analysis
-  reports to the storage.
-
-  Attributes:
-    reports_counter: a counter containing the number of reports (instance of
-                     collections.Counter).
-  """
-
-  def __init__(
-      self, queue, session, storage_file, filter_string,
-      preferred_encoding=u'utf-8'):
-    """Initializes the item queue consumer.
-
-    Args:
-      queue (Queue): queue.
-      session (Session): session the storage changes are part of.
-      storage_file (BaseStorage): session-based storage file.
-      filter_string (str): string containing the filter expression.
-      preferred_encoding (Optional[str]): preferred encoding.
-    """
-    super(PsortAnalysisReportQueueConsumer, self).__init__(queue)
-    self._filter_string = filter_string
-    self._preferred_encoding = preferred_encoding
-    self._session = session
-    self._storage_file = storage_file
-    self._tags = []
-
-    # Counter containing the number of reports.
-    self.reports_counter = collections.Counter()
-
-  def _ConsumeItem(self, analysis_report, **unused_kwargs):
-    """Consumes an item callback for ConsumeItems.
-
-    Args:
-      analysis_report: an analysis report (instance of AnalysisReport).
-    """
-    if self._filter_string:
-      analysis_report.filter_string = self._filter_string
-
-    # For now we print the report to disk and then save it.
-    # TODO: Have the option of saving to a separate file and
-    # do something more here, for instance saving into a HTML
-    # file, or something else (including potential images).
-    self._storage_file.AddAnalysisReport(analysis_report)
-
-    report_identifier = analysis_report.plugin_name
-    self._session.analysis_reports_counter[u'total'] += 1
-    self._session.analysis_reports_counter[report_identifier] += 1
-
-    # TODO: refactor this as part of psort rewrite.
-    event_tags = getattr(analysis_report, u'_event_tags', [])
-    for event_tag in event_tags:
-      self._storage_file.AddEventTag(event_tag)
-
-      self._session.event_labels_counter[u'total'] += 1
-      for label in event_tag.labels:
-        self._session.event_labels_counter[label] += 1
-
-    report_string = analysis_report.GetString()
-    try:
-      # TODO: move this print to the psort tool or equivalent.
-      print(report_string.encode(self._preferred_encoding))
-    except UnicodeDecodeError:
-      logging.error(
-          u'Unable to print report due to a Unicode decode error. '
-          u'The report is stored inside the storage file and can be '
-          u'viewed using pinfo [if unable to view please submit a '
-          u'bug report https://github.com/log2timeline/plaso/issues')
-
-
-class PsortAnalysisProcess(object):
-  """A class to contain information about a running analysis process.
-
-  Attributes:
-    completion_event: an optional Event object (instance of
-                      Multiprocessing.Event, Queue.Event or similar) that will
-                      be set when the analysis plugin is complete.
-    plugin: the plugin running in the process (instance of AnalysisProcess).
-    process: the process (instance of Multiprocessing.Process) that
-             encapsulates the analysis process.
-  """
-
-  def __init__(self, completion_event, plugin, process):
-    """Initializes an analysis process.
-=======
     """Sets whether ZeroMQ should be used for queueing or not.
->>>>>>> 758be96a
 
     Args:
       use_zeromq (Optional[bool]): True if ZeroMQ should be used for queuing
