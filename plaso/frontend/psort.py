--- conflicted
+++ resolved
@@ -221,7 +221,7 @@
     for analysis_plugin in analysis_plugins:
       if self._use_zeromq:
         analysis_plugin_output_queue = zeromq_queue.ZeroMQPushConnectQueue(
-            delay_start=True, port=analysis_queue_port)
+            delay_open=True, port=analysis_queue_port)
       else:
         analysis_plugin_output_queue = analysis_report_incoming_queue
 
@@ -573,45 +573,8 @@
       filter_object: a filter object (instance of FilterObject).
       filter_expression: the filter expression string.
     """
-<<<<<<< HEAD
-    logging.info(u'Starting analysis plugins.')
-    self._SetAnalysisPluginProcessInformation(
-        analysis_plugins, pre_obj, preferred_encoding)
-
-    knowledge_base_object = knowledge_base.KnowledgeBase(pre_obj=pre_obj)
-    for analysis_plugin in analysis_plugins:
-      if self._use_zeromq:
-        analysis_plugin_output_queue = zeromq_queue.ZeroMQPushConnectQueue(
-            delay_open=True, port=analysis_queue_port)
-      else:
-        analysis_plugin_output_queue = analysis_report_incoming_queue
-
-      analysis_report_queue_producer = queue.ItemQueueProducer(
-          analysis_plugin_output_queue)
-
-      completion_event = multiprocessing.Event()
-      analysis_mediator_object = analysis_mediator.AnalysisMediator(
-          analysis_report_queue_producer, knowledge_base_object,
-          data_location=self._data_location,
-          completion_event=completion_event)
-      analysis_process = multiprocessing.Process(
-          name=u'Analysis {0:s}'.format(analysis_plugin.plugin_name),
-          target=analysis_plugin.RunPlugin,
-          args=(analysis_mediator_object,))
-
-      process_info = PsortAnalysisProcess(
-          completion_event, analysis_plugin, analysis_process)
-      self._analysis_process_info.append(process_info)
-
-      analysis_process.start()
-      logging.info(
-          u'Plugin: [{0:s}] started.'.format(analysis_plugin.plugin_name))
-
-    logging.info(u'Analysis plugins running')
-=======
     self._filter_object = filter_object
     self._filter_expression = filter_expression
->>>>>>> 90719a87
 
   def SetPreferredLanguageIdentifier(self, language_identifier):
     """Sets the preferred language identifier.
