--- conflicted
+++ resolved
@@ -109,16 +109,8 @@
       registry_key (dfwinreg.WinRegistryKey): Windows Registry key that contains
            the MRUListEx value.
 
-<<<<<<< HEAD
-    Yields:
-      tuple: containing:
-
-        int: MRUListEx index, where 0 is the first index value.
-        int: entry number.
-=======
     Returns:
       mrulistex_entries: MRUListEx entries or None if not available.
->>>>>>> 6feb93be
     """
     mrulistex_value = registry_key.GetValueByName('MRUListEx')
 
