--- conflicted
+++ resolved
@@ -50,22 +50,9 @@
                           e.g. NTUSER, SOFTWARE.
       plugin_class: The plugin class that is being registered.
     """
-<<<<<<< HEAD
     self._plugins.setdefault(registry_file_type, []).append(plugin_class)
 
   def GetAllPlugins(self):
-=======
-    # Cannot import the interface here otherwise this will create a cyclic
-    # dependency.
-    if hasattr(plugin_class, u'REG_VALUES'):
-      self._value_plugins.setdefault(
-          registry_file_type, []).append(plugin_class)
-
-    else:
-      self._key_plugins.setdefault(registry_file_type, []).append(plugin_class)
-
-  def GetAllKeyPlugins(self):
->>>>>>> 04c2864a
     """Return all key plugins as a list."""
     ret = []
     _ = map(ret.extend, self._plugins.values())
@@ -84,13 +71,8 @@
       A list of expanded Windows Registry key paths.
     """
     key_paths = []
-<<<<<<< HEAD
     for plugin_cls in self.GetAllPlugins():
       plugin_object = plugin_cls()
-=======
-    for key_plugin_cls in self.GetAllKeyPlugins():
-      key_plugin = key_plugin_cls()
->>>>>>> 04c2864a
 
       if plugin_names and plugin_object.NAME not in plugin_names:
         continue
@@ -104,7 +86,6 @@
 
     return key_paths
 
-<<<<<<< HEAD
   def GetPluginObjectByName(self, registry_file_type, plugin_name):
     """Retrieves a Windows Registry key-based plugins for a specific name.
 
@@ -127,20 +108,10 @@
     Args:
       registry_file_type: String containing the Windows Registry file type,
                           e.g. NTUSER, SOFTWARE.
-=======
-  def GetKeyPluginByName(self, registry_file_type, plugin_name):
-    """Retrieves a Windows Registry key-based plugin for a specific name.
-
-    Args:
-      registry_file_type: string containing the Windows Registry file type,
-                          e.g. NTUSER, SOFTWARE.
-      plugin_name: the name of the plugin.
->>>>>>> 04c2864a
 
     Returns:
       The Windows Registry plugin (instance of RegistryPlugin) or None.
     """
-<<<<<<< HEAD
     return [plugin_cls() for plugin_cls in self.GetPlugins(registry_file_type)]
 
   def GetPlugins(self, registry_file_type):
@@ -162,15 +133,6 @@
 
   def GetValuePlugins(self, registry_file_type):
     """Retrieves the Windows Registry value-based plugins of a specific type.
-=======
-    # TODO: make this a dict lookup instead of a list iteration.
-    for plugin_cls in self.GetKeyPlugins(registry_file_type):
-      if plugin_cls.NAME == plugin_name:
-        return plugin_cls()
-
-  def GetKeyPlugins(self, registry_file_type):
-    """Retrieves the Windows Registry key-based plugins of a specific type.
->>>>>>> 04c2864a
 
     Args:
       registry_file_type: string containing the Windows Registry file type,
@@ -180,7 +142,6 @@
       A list containing the Windows Registry plugins (instances of
       RegistryPlugin) for the specific plugin type.
     """
-<<<<<<< HEAD
     return self._GetPluginsByType(self._value_plugins, registry_file_type)
 
   def GetWeights(self):
@@ -189,66 +150,6 @@
         plugin.WEIGHT for plugin in self.GetAllKeyPlugins())
 
 
-=======
-    return self._GetPluginsByType(self._key_plugins, registry_file_type)
-
-  def GetPluginsByWeight(self, weight, registry_file_type=u''):
-    """Return a list of all plugins for a given weight or priority.
-
-    Each plugin defines a weight or a priority that defines in which order
-    it should be processed in the case of a parser that applies priority.
-
-    This method returns all plugins, whether they are key or value based
-    that use a defined weight or priority and are defined to parse keys
-    or values found in a certain Windows Registry type.
-
-    Args:
-      weight: An integer representing the weight or priority (usually a
-              number from 1 to 3).
-      registry_file_type: Optional string containing the Windows Registry
-                          file type, e.g. NTUSER, SOFTWARE. The default is
-                          an empty string that represents to return plugins
-                          of all available Registry file types.
-
-    Returns:
-      A list of all plugins (instances of RegistryPlugin) that fit the defined
-      criteria.
-    """
-    ret = []
-    for reg_plugin in self.GetKeyPlugins(registry_file_type):
-      if reg_plugin.WEIGHT == weight:
-        ret.append(reg_plugin)
-
-    for reg_plugin in self.GetValuePlugins(registry_file_type):
-      if reg_plugin.WEIGHT == weight:
-        ret.append(reg_plugin)
-
-    return ret
-
-  def GetTypes(self):
-    """Return a set of all plugins supported."""
-    return set(self._key_plugins).union(self._value_plugins)
-
-  def GetValuePlugins(self, registry_file_type):
-    """Retrieves the Windows Registry value-based plugins of a specific type.
-
-    Args:
-      registry_file_type: string containing the Windows Registry file type,
-                          e.g. NTUSER, SOFTWARE.
-
-    Returns:
-      A list containing the Windows Registry plugins (instances of
-      RegistryPlugin) for the specific plugin type.
-    """
-    return self._GetPluginsByType(self._value_plugins, registry_file_type)
-
-  def GetWeights(self):
-    """Return a set of all weights/priority of the loaded plugins."""
-    return set(plugin.WEIGHT for plugin in self.GetAllValuePlugins()).union(
-        plugin.WEIGHT for plugin in self.GetAllKeyPlugins())
-
-
->>>>>>> 04c2864a
 class WinRegistryParser(interface.BaseParser):
   """Parses Windows NT Registry (REGF) files."""
 
@@ -289,33 +190,14 @@
     Args:
       parser_mediator: A parser mediator object (instance of ParserMediator).
       winreg_file: A Windows Registry file (instance of dfwinreg.WinRegFile).
-<<<<<<< HEAD
       registry_file_type: The Registry file type.
     """
     plugins = self._plugins.GetPluginObjects(registry_file_type)
-=======
-      registry_file_type: String containing the Windows Registry file type,
-                          e.g. NTUSER, SOFTWARE.
-    """
-    # TODO: move to separate function.
-    plugins = {}
-    number_of_plugins = 0
-    for weight in self._plugins.GetWeights():
-      plugins_list = self._plugins.GetPluginsByWeight(
-          weight, registry_file_type)
-      plugins[weight] = []
-      for plugin_class in plugins_list:
-        plugin_object = plugin_class()
-        plugins[weight].append(plugin_object)
-        number_of_plugins += 1
-
->>>>>>> 04c2864a
     logging.debug(
         u'Number of plugins for this Windows Registry file: {0:d}.'.format(
             len(plugins)))
 
     # Recurse through keys in the file and apply the plugins in the order:
-<<<<<<< HEAD
     # 1. file type specific plugins.
     # 2. generic plugins.
 
@@ -329,24 +211,6 @@
         plugin_object.UpdateChainAndProcess(
             parser_mediator, key=key, registry_file_type=registry_file_type,
             codepage=parser_mediator.codepage)
-=======
-    # 1. file type specific key-based plugins.
-    # 2. generic key-based plugins.
-    # 3. file type specific value-based plugins.
-    # 4. generic value-based plugins.
-
-    for key in winreg_file.RecurseKeys():
-      for weight in iter(plugins.keys()):
-        # TODO: determine if the plugin matches the key and continue
-        # to the next key.
-        for plugin in plugins[weight]:
-          if parser_mediator.abort:
-            break
-
-          plugin.UpdateChainAndProcess(
-              parser_mediator, key=key, registry_file_type=registry_file_type,
-              codepage=parser_mediator.codepage)
->>>>>>> 04c2864a
 
   @classmethod
   def GetFormatSpecification(cls):
