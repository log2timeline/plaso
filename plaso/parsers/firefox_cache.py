--- conflicted
+++ resolved
@@ -68,27 +68,16 @@
     """Extract relevant information from HTTP header.
 
     Args:
-<<<<<<< HEAD
-      header_data (bytes): binary string containing  HTTP header data.
-      offset (int): the offset of the cache record.
-      display_name (str): the display name.
-
-    Returns:
-      tuple: containing:
-        str|None: HTTP request method, or None if not available.
-        str|None: HTTP response code, or None if not available.
-=======
       header_data (bytes): HTTP header data.
       offset (int): offset of the cache record, relative to the start of
           the Firefox cache file.
       display_name (str): display name of the Firefox cache file.
 
     Returns:
-      tuple: contains:
+      tuple: containing:
 
         str: HTTP request method or None if the value cannot be extracted.
         str: HTTP response code or None if the value cannot be extracted.
->>>>>>> c36de45e
     """
     header_string = header_data.decode('ascii', errors='replace')
 
@@ -141,25 +130,6 @@
 
     return request_method, response_code
 
-<<<<<<< HEAD
-  def _ValidateCacheRecordHeader(self, cache_record_header):
-    """Determines whether the cache record header is valid.
-
-    Args:
-      cache_record_header (construct.Struct): the cache record header.
-
-    Returns:
-      bool: True if the cache record header is valid.
-    """
-    return (
-        cache_record_header.request_size > 0 and
-        cache_record_header.request_size < self._MAXIMUM_URL_LENGTH and
-        cache_record_header.major == 1 and
-        cache_record_header.last_fetched > 0 and
-        cache_record_header.fetch_count > 0)
-
-=======
->>>>>>> c36de45e
 
 class FirefoxCacheParser(BaseFirefoxCacheParser):
   """Parses Firefox cache version 1 files (Firefox 31 or earlier)."""
@@ -276,14 +246,7 @@
       block_size (int): block size.
 
     Returns:
-      tuple: contains:
-<<<<<<< HEAD
-        construct.Struct: cache record header structure.
-        FirefoxCacheEventData: event data.
-
-    Raises:
-      IOError: if the entry cannot be parsed, or is invalid.
-=======
+      tuple: containing:
 
         firefox_cache1_entry_header: cache record header structure.
         FirefoxCacheEventData: event data.
@@ -291,7 +254,6 @@
     Raises:
       IOError: if the cache record header cannot be validated.
       ParseError: if the cache record header cannot be parsed.
->>>>>>> c36de45e
     """
     file_offset = file_object.get_offset()
 
@@ -425,16 +387,6 @@
      https://github.com/JamesHabben/FirefoxCache2
 
     Args:
-<<<<<<< HEAD
-      file_object (dvfvs.FileIO): a file-like object to parse.
-
-    Returns:
-      int: offset of the cache record metadata in the cache file, relative to
-          the start of the file.
-
-    Raises:
-      IOError: if the metadata offset cannot be determined.
-=======
       file_object (dfvfs.FileIO): a file-like object.
 
     Returns:
@@ -443,7 +395,6 @@
 
     Raises:
       IOError: if the start of the cache file metadata could not be determined.
->>>>>>> c36de45e
     """
     file_object.seek(-4, os.SEEK_END)
     file_offset = file_object.tell()
@@ -492,14 +443,9 @@
     """Parses a Firefox cache file-like object.
 
     Args:
-<<<<<<< HEAD
-      parser_mediator (ParserMediator): a parser mediator.
-      file_object (dvfvs.FileIO): a file-like object to parse.
-=======
       parser_mediator (ParserMediator): mediates interactions between parsers
           and other components, such as storage and dfvfs.
       file_object (dfvfs.FileIO): a file-like object.
->>>>>>> c36de45e
 
     Raises:
       UnableToParseFile: when the file cannot be parsed.
