# -*- coding: utf-8 -*-
"""Parser for syslog formatted log files"""
import re

import pyparsing

from plaso.containers import text_events
from plaso.lib import errors
from plaso.lib import timelib
from plaso.parsers import manager
from plaso.parsers import text_parser

class SyslogLineEvent(text_events.TextEvent):
  """Convenience class for a syslog line event."""
  DATA_TYPE = u'syslog:line'

class SyslogCommentEvent(text_events.TextEvent):
  """Convenience class for a syslog comment."""
  DATA_TYPE = u'syslog:comment'

<<<<<<< HEAD
=======
class SyslogCommentEvent(text_events.TextEvent):
  """Convenience class for a syslog comment."""
  DATA_TYPE = u'syslog:comment'


>>>>>>> 45223244
class SyslogParser(text_parser.PyparsingMultiLineTextParser):
  """Parses syslog formatted log files"""
  NAME = u'syslog'

  DESCRIPTION = u'Syslog Parser'

  _VERIFICATION_REGEX = re.compile(r'^\w{3}\s\d{2}\s\d{2}:\d{2}:\d{2}\s')

  _plugin_classes = {}
  _plugin_classes_by_reporter = None

  _PYPARSING_COMPONENTS = {
      u'month': text_parser.PyparsingConstants.MONTH.setResultsName(u'month'),
      u'day': text_parser.PyparsingConstants.TWO_DIGITS.setResultsName(u'day'),
      u'hour': text_parser.PyparsingConstants.TWO_DIGITS.setResultsName(
          u'hour'),
      u'minute': text_parser.PyparsingConstants.TWO_DIGITS.setResultsName(
          u'minute'),
      u'second': text_parser.PyparsingConstants.TWO_DIGITS.setResultsName(
          u'second'),
      u'fractional_seconds': pyparsing.Word(pyparsing.nums).setResultsName(
          u'fractional_seconds'),
      u'hostname': pyparsing.Word(pyparsing.printables).setResultsName(
          u'hostname'),
      u'reporter': pyparsing.Word(pyparsing.alphanums + u'.').setResultsName(
          u'reporter'),
      u'pid': text_parser.PyparsingConstants.PID.setResultsName(u'pid'),
      u'facility': pyparsing.Word(pyparsing.alphanums).setResultsName(
          u'facility'),
      u'body': pyparsing.Regex(
          r'.*?(?=($|\n\w{3}\s\d{2}\s\d{2}:\d{2}:\d{2}))', re.DOTALL).
               setResultsName(u'body'),
      u'comment_body': pyparsing.SkipTo(u' ---').setResultsName(
          u'body')
  }

  _PYPARSING_COMPONENTS[u'date'] = (
      _PYPARSING_COMPONENTS[u'month'] +
      _PYPARSING_COMPONENTS[u'day'] +
      _PYPARSING_COMPONENTS[u'hour'] + pyparsing.Suppress(u':') +
      _PYPARSING_COMPONENTS[u'minute'] + pyparsing.Suppress(u':') +
      _PYPARSING_COMPONENTS[u'second'] + pyparsing.Optional(
          pyparsing.Suppress(u'.') +
          _PYPARSING_COMPONENTS[u'fractional_seconds']))

  _LINE_GRAMMAR = (
      _PYPARSING_COMPONENTS[u'date'] +
      _PYPARSING_COMPONENTS[u'hostname'] +
      _PYPARSING_COMPONENTS[u'reporter'] +
      pyparsing.Optional(
          pyparsing.Suppress(u'[') + _PYPARSING_COMPONENTS[u'pid'] +
          pyparsing.Suppress(u']')) +
      pyparsing.Optional(
          pyparsing.Suppress(u'<') + _PYPARSING_COMPONENTS[u'facility'] +
          pyparsing.Suppress(u'>')) +
      pyparsing.Optional(pyparsing.Suppress(u':')) +
      _PYPARSING_COMPONENTS[u'body'] + pyparsing.lineEnd())

<<<<<<< HEAD
  SYSLOG_COMMENT = (
=======
  _SYSLOG_COMMENT = (
>>>>>>> 45223244
      _PYPARSING_COMPONENTS[u'date'] + pyparsing.Suppress(u':') +
      pyparsing.Suppress(u'---') + _PYPARSING_COMPONENTS[u'comment_body'] +
      pyparsing.Suppress(u'---') + pyparsing.LineEnd())

  LINE_STRUCTURES = [
      (u'syslog_line', _LINE_GRAMMAR),
<<<<<<< HEAD
      (u'syslog_comment', SYSLOG_COMMENT)]

  def __init__(self):
    """Initialize the parser."""
=======
      (u'syslog_comment', _SYSLOG_COMMENT)]

  def __init__(self):
    """Initializes a syslog parser."""
>>>>>>> 45223244
    super(SyslogParser, self).__init__()
    self._last_month = 0
    self._maximum_year = 0
    self._year_use = 0

  def _InitializePlugins(self):
<<<<<<< HEAD
    """Initializes plugins prior to processing"""
=======
    """Initializes parser plugins prior to processing."""
>>>>>>> 45223244
    if not self._plugin_classes_by_reporter:
      self._plugin_classes_by_reporter = {}

    for plugin in self.GetPluginObjects():
      reporter = plugin.REPORTER
      self._plugin_classes_by_reporter[reporter] = plugin

  def _UpdateYear(self, parser_mediator, month):
    """Updates the year to use for events, based on last observed month.

    Args:
      parser_mediator: a parser mediator object (instance of ParserMediator).
      month: an integer containing the month observed by the parser, where
             January is 1.
    """
    if not self._year_use:
      self._year_use = parser_mediator.GetEstimatedYear()
    if not self._maximum_year:
      self._maximum_year = parser_mediator.GetLatestYear()

    if not self._last_month:
      self._last_month = month
      return

    # Some syslog daemons allow out-of-order sequences, so allow some leeway
    # to not cause Apr->May->Apr to cause the year to increment.
    # See http://bugzilla.adiscon.com/show_bug.cgi?id=527
    if self._last_month > (month + 1):
      if self._year_use != self._maximum_year:
        self._year_use += 1
    self._last_month = month

  def ParseRecord(self, parser_mediator, key, structure):
<<<<<<< HEAD
    """Parse a match.

    Args:
      parser_mediator: a parser mediator object (instance of ParserMediator).
      key: a string indicating the name of the parsed structure.
=======
    """Parses a matching entry.

    Args:
      parser_mediator: a parser mediator object (instance of ParserMediator).
      key: a string containing the name of the parsed structure.
>>>>>>> 45223244
      structure: the elements parsed from the file (instance of
                 pyparsing.ParseResults).

    Raises:
      UnableToParseFile: if an unsupported key is provided.
    """
<<<<<<< HEAD
    if key not in [u'syslog_line', u'syslog_comment']:
=======
    if key not in (u'syslog_line', u'syslog_comment'):
>>>>>>> 45223244
      raise errors.UnableToParseFile(u'Unsupported key {0:s}'.format(key))

    self._InitializePlugins()
    month = timelib.MONTH_DICT.get(structure.month.lower(), None)
    if not month:
      parser_mediator.ProduceParserError(u'Invalid month value: {0:s}'.format(
          month))
      return
    self._UpdateYear(parser_mediator, month)
    timestamp = timelib.Timestamp.FromTimeParts(
        year=self._year_use, month=month, day=structure.day,
        hour=structure.hour, minutes=structure.minute,
<<<<<<< HEAD
        seconds=structure.second)
=======
        seconds=structure.second, timezone=parser_mediator.timezone)
>>>>>>> 45223244

    if key == u'syslog_comment':
      comment_attributes = {
          u'hostname': u'',
          u'reporter': u'',
          u'pid': u'',
          u'body': structure.body}
      event = SyslogCommentEvent(timestamp, 0, comment_attributes)
      parser_mediator.ProduceEvent(event)
      return

<<<<<<< HEAD
    attributes = {
        u'hostname': structure.hostname,
        u'reporter': structure.reporter,
        u'pid': structure.pid,
        u'body': structure.body}

    plugin = self._plugin_classes_by_reporter.get(attributes[u'reporter'], None)
=======
    reporter = structure.reporter
    attributes = {
        u'hostname': structure.hostname,
        u'reporter': reporter,
        u'pid': structure.pid,
        u'body': structure.body}

    plugin = self._plugin_classes_by_reporter.get(reporter, None)
>>>>>>> 45223244
    if plugin:
      try:
        plugin.UpdateChainAndProcess(
            parser_mediator, timestamp=timestamp, syslog_tokens=attributes)
      except errors.WrongPlugin:
        parser_mediator.ProduceEvent(SyslogLineEvent(timestamp, 0, attributes))
    else:
      parser_mediator.ProduceEvent(SyslogLineEvent(timestamp, 0, attributes))

  def VerifyStructure(self, parser_mediator, lines):
    """Verifies that this is a syslog-formatted file.

    Args:
      parser_mediator: a parser mediator object (instance of ParserMediator).
      lines: a buffer that contains content from the file.

    Returns:
<<<<<<< HEAD
      True if the passed buffer appears to contain syslog content.
    """
    return re.match(self._VERIFICATION_REGEX, lines)
=======
      A boolean value to indicate that passed buffer appears to contain syslog
      content.
    """
    return re.match(self._VERIFICATION_REGEX, lines) is not None
>>>>>>> 45223244


manager.ParsersManager.RegisterParser(SyslogParser)<|MERGE_RESOLUTION|>--- conflicted
+++ resolved
@@ -14,18 +14,12 @@
   """Convenience class for a syslog line event."""
   DATA_TYPE = u'syslog:line'
 
-class SyslogCommentEvent(text_events.TextEvent):
-  """Convenience class for a syslog comment."""
-  DATA_TYPE = u'syslog:comment'
 
-<<<<<<< HEAD
-=======
 class SyslogCommentEvent(text_events.TextEvent):
   """Convenience class for a syslog comment."""
   DATA_TYPE = u'syslog:comment'
 
 
->>>>>>> 45223244
 class SyslogParser(text_parser.PyparsingMultiLineTextParser):
   """Parses syslog formatted log files"""
   NAME = u'syslog'
@@ -84,39 +78,24 @@
       pyparsing.Optional(pyparsing.Suppress(u':')) +
       _PYPARSING_COMPONENTS[u'body'] + pyparsing.lineEnd())
 
-<<<<<<< HEAD
-  SYSLOG_COMMENT = (
-=======
   _SYSLOG_COMMENT = (
->>>>>>> 45223244
       _PYPARSING_COMPONENTS[u'date'] + pyparsing.Suppress(u':') +
       pyparsing.Suppress(u'---') + _PYPARSING_COMPONENTS[u'comment_body'] +
       pyparsing.Suppress(u'---') + pyparsing.LineEnd())
 
   LINE_STRUCTURES = [
       (u'syslog_line', _LINE_GRAMMAR),
-<<<<<<< HEAD
-      (u'syslog_comment', SYSLOG_COMMENT)]
-
-  def __init__(self):
-    """Initialize the parser."""
-=======
       (u'syslog_comment', _SYSLOG_COMMENT)]
 
   def __init__(self):
     """Initializes a syslog parser."""
->>>>>>> 45223244
     super(SyslogParser, self).__init__()
     self._last_month = 0
     self._maximum_year = 0
     self._year_use = 0
 
   def _InitializePlugins(self):
-<<<<<<< HEAD
-    """Initializes plugins prior to processing"""
-=======
     """Initializes parser plugins prior to processing."""
->>>>>>> 45223244
     if not self._plugin_classes_by_reporter:
       self._plugin_classes_by_reporter = {}
 
@@ -150,30 +129,18 @@
     self._last_month = month
 
   def ParseRecord(self, parser_mediator, key, structure):
-<<<<<<< HEAD
-    """Parse a match.
-
-    Args:
-      parser_mediator: a parser mediator object (instance of ParserMediator).
-      key: a string indicating the name of the parsed structure.
-=======
     """Parses a matching entry.
 
     Args:
       parser_mediator: a parser mediator object (instance of ParserMediator).
       key: a string containing the name of the parsed structure.
->>>>>>> 45223244
       structure: the elements parsed from the file (instance of
                  pyparsing.ParseResults).
 
     Raises:
       UnableToParseFile: if an unsupported key is provided.
     """
-<<<<<<< HEAD
-    if key not in [u'syslog_line', u'syslog_comment']:
-=======
     if key not in (u'syslog_line', u'syslog_comment'):
->>>>>>> 45223244
       raise errors.UnableToParseFile(u'Unsupported key {0:s}'.format(key))
 
     self._InitializePlugins()
@@ -186,11 +153,7 @@
     timestamp = timelib.Timestamp.FromTimeParts(
         year=self._year_use, month=month, day=structure.day,
         hour=structure.hour, minutes=structure.minute,
-<<<<<<< HEAD
-        seconds=structure.second)
-=======
         seconds=structure.second, timezone=parser_mediator.timezone)
->>>>>>> 45223244
 
     if key == u'syslog_comment':
       comment_attributes = {
@@ -202,15 +165,6 @@
       parser_mediator.ProduceEvent(event)
       return
 
-<<<<<<< HEAD
-    attributes = {
-        u'hostname': structure.hostname,
-        u'reporter': structure.reporter,
-        u'pid': structure.pid,
-        u'body': structure.body}
-
-    plugin = self._plugin_classes_by_reporter.get(attributes[u'reporter'], None)
-=======
     reporter = structure.reporter
     attributes = {
         u'hostname': structure.hostname,
@@ -219,7 +173,6 @@
         u'body': structure.body}
 
     plugin = self._plugin_classes_by_reporter.get(reporter, None)
->>>>>>> 45223244
     if plugin:
       try:
         plugin.UpdateChainAndProcess(
@@ -237,16 +190,10 @@
       lines: a buffer that contains content from the file.
 
     Returns:
-<<<<<<< HEAD
-      True if the passed buffer appears to contain syslog content.
-    """
-    return re.match(self._VERIFICATION_REGEX, lines)
-=======
       A boolean value to indicate that passed buffer appears to contain syslog
       content.
     """
     return re.match(self._VERIFICATION_REGEX, lines) is not None
->>>>>>> 45223244
 
 
 manager.ParsersManager.RegisterParser(SyslogParser)