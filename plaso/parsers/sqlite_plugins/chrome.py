--- conflicted
+++ resolved
@@ -351,13 +351,8 @@
 
   SCHEMAS = [_SCHEMA_8, _SCHEMA_16, _SCHEMA_19, _SCHEMA_20]
 
-<<<<<<< HEAD
-  REQUIRES_SCHEMA_MATCH = True
-
   # pylint 1.9.3 wants a docstring for kwargs, but this is not useful to add.
   # pylint: disable=missing-param-doc
-=======
->>>>>>> b66cd4f4
   def ParseFileDownloadedRow(
       self, parser_mediator, query, row, **unused_kwargs):
     """Parses a file downloaded row.
@@ -966,13 +961,8 @@
       _SCHEMA_27, _SCHEMA_31, _SCHEMA_37, _SCHEMA_51, _SCHEMA_58, _SCHEMA_59,
       _SCHEMA_63, _SCHEMA_65, _SCHEMA_67, _SCHEMA_67_2, _SCHEMA_67_3]
 
-<<<<<<< HEAD
-  REQUIRES_SCHEMA_MATCH = True
-
   # pylint 1.9.3 wants a docstring for kwargs, but this is not useful to add.
   # pylint: disable=missing-param-doc
-=======
->>>>>>> b66cd4f4
   def ParseFileDownloadedRow(
       self, parser_mediator, query, row, **unused_kwargs):
     """Parses a file downloaded row.
