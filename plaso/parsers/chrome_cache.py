--- conflicted
+++ resolved
@@ -249,11 +249,7 @@
       CacheEntry: cache entry.
 
     Raises:
-<<<<<<< HEAD
-      IOError: if the cache entry cannot be parsed.
-=======
       ParseError: if the cache entry cannot be read.
->>>>>>> b66cd4f4
     """
     cache_entry_map = self._GetDataTypeMap('chrome_cache_entry')
 
@@ -375,62 +371,17 @@
         cache_address = cache_entry.next
         cache_address_chain_length += 1
 
-<<<<<<< HEAD
-  # pylint 1.9.3 wants a docstring for kwargs, but this is not useful to add.
-  # pylint: disable=missing-param-doc
-  def ParseFileEntry(self, parser_mediator, file_entry, **kwargs):
-    """Parses Chrome Cache files.
-
-    Args:
-      parser_mediator (ParserMediator): mediates interactions between parsers
-          and other components, such as storage and dfvfs.
-      file_entry (dfvfs.FileEntry): file entry.
-
-    Raises:
-      UnableToParseFile: when the file cannot be parsed.
-    """
-    index_file = IndexFile()
-    file_object = file_entry.GetFileObject()
-    try:
-      index_file.Open(file_object)
-    except IOError as exception:
-      file_object.close()
-
-      display_name = parser_mediator.GetDisplayName()
-      raise errors.UnableToParseFile(
-          '[{0:s}] unable to parse index file {1:s} with error: {2!s}'.format(
-              self.NAME, display_name, exception))
-
-    try:
-      file_system = file_entry.GetFileSystem()
-      self.ParseIndexFile(
-          parser_mediator, file_system, file_entry, index_file, **kwargs)
-    finally:
-      index_file.Close()
-
-  # pylint 1.9.3 wants a docstring for kwargs, but this is not useful to add.
-  # pylint: disable=missing-param-doc
-  def ParseIndexFile(
-      self, parser_mediator, file_system, file_entry, index_file, **kwargs):
-    """Parses a Chrome Cache index file object.
-=======
   def _ParseIndexTable(
       self, parser_mediator, file_system, file_entry, index_table):
     """Parses a Chrome Cache index table.
->>>>>>> b66cd4f4
 
     Args:
       parser_mediator (ParserMediator): mediates interactions between parsers
           and other components, such as storage and dfvfs.
       file_system (dfvfs.FileSystem): file system.
       file_entry (dfvfs.FileEntry): file entry.
-<<<<<<< HEAD
-      index_file (IndexFile): Chrome cache index file.
-      kwargs: keyword arguments to pass to the path specification factory.
-=======
       index_table (list[CacheAddress]): the cache addresses which are stored in
           the index file.
->>>>>>> b66cd4f4
     """
     # Build a lookup table for the data block files.
     path_segments = file_system.SplitPath(file_entry.path_spec.location)
@@ -493,6 +444,8 @@
         if data_block_file_object:
           data_block_file_object.close()
 
+  # pylint 1.9.3 wants a docstring for kwargs, but this is not useful to add.
+  # pylint: disable=missing-param-doc
   def ParseFileEntry(self, parser_mediator, file_entry, **kwargs):
     """Parses Chrome Cache files.
 
