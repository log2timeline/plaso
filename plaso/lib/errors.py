# -*- coding: utf-8 -*-
"""This file contains the error classes."""

class Error(Exception):
  """Base error class."""


class BadConfigObject(Error):
  """Raised when the CLI argument helper is of the wrong type."""


class BadConfigOption(Error):
  """Raised when the engine is started with a faulty parameter."""


class CollectorError(Error):
  """Class that defines collector errors."""


class ConnectionError(Error):
  """Class that defines errors encountered connecting to a service."""


class EngineAbort(Error):
  """Class that defines an engine initiated abort exception."""


class FileSystemScannerError(Error):
  """Raised when a there is an issue scanning for a file system."""


class NotAText(Error):
  """Raised when trying to read a text on a non-text sample."""


class NoFormatterFound(Error):
  """Raised when no formatter is found for a particular event."""


class ParseError(Error):
  """Raised when a parse error occurred."""


class PathNotFound(Error):
  """Raised when a preprocessor fails to fill in a path variable."""


class PreProcessFail(Error):
  """Raised when a preprocess module is unable to gather information."""


class ProxyFailedToStart(Error):
  """Raised when unable to start a proxy."""


<<<<<<< HEAD
class QueueAlreadyStarted(Error):
  """Raised when an attempt is made to start queue that's already started."""


=======
>>>>>>> a4f74289
class QueueAlreadyClosed(Error):
  """Raised when an attempt is made to close a queue that's already closed."""


<<<<<<< HEAD
=======
class QueueAlreadyStarted(Error):
  """Raised when an attempt is made to start queue that's already started."""


>>>>>>> a4f74289
class QueueClose(Error):
  """Class that implements a queue close exception."""


class QueueEmpty(Error):
  """Class that implements a queue empty exception."""


class QueueFull(Error):
  """Class that implements a queue full exception."""


class SameFileType(Error):
  """Raised when a file is being evaluated against the same driver type."""


class SourceScannerError(Error):
  """Class that defines source scanner errors."""


class TimestampError(Error):
  """Class that defines timestamp errors."""


class UnableToLoadRegistryHelper(Error):
  """Raised when unable to load a Registry helper object."""


class UnableToOpenFile(Error):
  """Raised when a PlasoFile class attempts to open a file it cannot open."""


class UnableToOpenFilesystem(Error):
  """Raised when unable to open filesystem."""


class UnableToParseFile(Error):
  """Raised when a parser is not designed to parse a file."""


class UserAbort(Error):
  """Class that defines an user initiated abort exception."""


class WrongBencodePlugin(Error):
  """Error reporting wrong bencode plugin used."""


class WrongFormatter(Error):
  """Raised when the formatter is not applicable for a particular event."""


class WrongPlistPlugin(Error):
  """Error reporting wrong plist plugin used."""


class WrongQueueType(Error):
  """Raised when an unsupported operation is attempted on a queue.

<<<<<<< HEAD
   For example, attempting to Pop from a Push-only queue.
=======
  For example, attempting to Pop from a Push-only queue.
>>>>>>> a4f74289
  """


class WrongPlugin(Error):
  """Raised when the plugin is of the wrong type."""


class WrongProtobufEntry(Error):
  """Raised when an EventObject cannot be serialized as a protobuf."""


class WinRegistryValueError(Error):
  """Raised when there is an issue reading a registry value."""<|MERGE_RESOLUTION|>--- conflicted
+++ resolved
@@ -53,24 +53,14 @@
   """Raised when unable to start a proxy."""
 
 
-<<<<<<< HEAD
+class QueueAlreadyClosed(Error):
+  """Raised when an attempt is made to close a queue that's already closed."""
+
+
 class QueueAlreadyStarted(Error):
   """Raised when an attempt is made to start queue that's already started."""
 
 
-=======
->>>>>>> a4f74289
-class QueueAlreadyClosed(Error):
-  """Raised when an attempt is made to close a queue that's already closed."""
-
-
-<<<<<<< HEAD
-=======
-class QueueAlreadyStarted(Error):
-  """Raised when an attempt is made to start queue that's already started."""
-
-
->>>>>>> a4f74289
 class QueueClose(Error):
   """Class that implements a queue close exception."""
 
@@ -130,11 +120,7 @@
 class WrongQueueType(Error):
   """Raised when an unsupported operation is attempted on a queue.
 
-<<<<<<< HEAD
-   For example, attempting to Pop from a Push-only queue.
-=======
   For example, attempting to Pop from a Push-only queue.
->>>>>>> a4f74289
   """
 
 
