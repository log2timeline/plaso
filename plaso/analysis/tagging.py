# -*- coding: utf-8 -*-
"""A plugin to tag events according to rules in a tag file."""

import logging
import re
import os

from efilter import ast as efilter_ast
from efilter import api as efilter_api
from efilter import errors as efilter_errors
from efilter import query as efilter_query

from plaso.analysis import interface
from plaso.analysis import manager
from plaso.containers import events
from plaso.containers import reports


class TaggingAnalysisPlugin(interface.AnalysisPlugin):
  """Analysis plugin that tags events according to rules in a tag file."""

  NAME = u'tagging'

  ENABLE_IN_EXTRACTION = True

  _OS_TAG_FILES = {
      u'macosx': u'tag_macosx.txt',
      u'windows': u'tag_windows.txt'}

  # A line with no indent is a tag name.
  _TAG_LABEL_LINE = re.compile(r'^(\w+)')
  # A line with leading indent is one of the rules for the preceding tag.
  _TAG_RULE_LINE = re.compile(r'^\s+(.+)')
  # If any of these words are in the query then it's probably objectfilter.
  _OBJECTFILTER_WORDS = re.compile(
      r'\s(is|isnot|equals|notequals|inset|notinset|contains|notcontains)\s')

  def __init__(self):
    """Initializes the tagging analysis plugin."""
    super(TaggingAnalysisPlugin, self).__init__()
    self._autodetect_tag_file_attempt = False
    self._tag_rules = None
    self._tagging_file_name = None
    self._tags = []

  def _AttemptAutoDetectTagFile(self, analysis_mediator):
    """Detects which tag file is most appropriate.

    Args:
      analysis_mediator (AnalysisMediator): analysis mediator.

    Returns:
      bool: True if a tag file is autodetected.
    """
    self._autodetect_tag_file_attempt = True
    if not analysis_mediator.data_location:
      return False

    platform = analysis_mediator.platform
    filename = self._OS_TAG_FILES.get(platform.lower(), None)
    if not filename:
      return False

    logging.info(u'Using auto detected tag file: {0:s}'.format(filename))
    tag_file_path = os.path.join(analysis_mediator.data_location, filename)
    self.SetAndLoadTagFile(tag_file_path)
    return True

<<<<<<< HEAD
  def ExamineEvent(self, analysis_mediator, event_object, **kwargs):
    """Analyzes an EventObject and tags it according to rules in the tag file.

    Args:
      analysis_mediator: The analysis mediator object (instance of
                         AnalysisMediator).
      event_object: The event object (instance of EventObject) to examine.
    """
    if self._tag_rules is None:
      if self._autodetect_tag_file_attempt:
        # There's nothing to tag with, and we've already tried to find a good
        # tag file, so there's nothing we can do with this event (or any other).
        return
      if not self._AttemptAutoDetectTagFile(analysis_mediator):
        logging.info(
            u'No tag definition file specified, and plaso was not able to '
            u'autoselect a tagging file. As no definitions were specified, '
            u'no events will be tagged.')
        return
    matched_labels = efilter_api.apply(self._tag_rules, vars=event_object)
    if not matched_labels:
      return
    event_uuid = getattr(event_object, u'uuid')
    event_tag = events.EventTag(
        comment=u'Tag applied by tagging analysis plugin.',
        event_uuid=event_uuid)
    for label in efilter_api.getvalues(matched_labels):
      event_tag.AddLabel(label)

    logging.debug(u'Tagging event: {0!s}'.format(event_uuid))
    self._tags.append(event_tag)

  def _ParseRule(self, rule):
    """Parses a single tagging rule.

    This method attempts to detect whether the rule is written with objectfilter
    or dottysql syntax - either is acceptable.

    Example:
      _ParseRule('5 + 5')
      # Returns Sum(Literal(5), Literal(5))

    Args:
      rule: a string containing a rule in either objectfilter or
                dottysql syntax.

    Returns:
      An efilter query that implements the rule (instance of
      efilter.query.Query).
    """
    if self._OBJECTFILTER_WORDS.search(rule):
      syntax = u'objectfilter'
    else:
      syntax = u'dottysql'

    try:
      return efilter_query.Query(rule, syntax=syntax)
    except efilter_errors.EfilterParseError as exception:
      stripped_rule = rule.rstrip()
      logging.warning(
          u'Invalid tag rule definition "{0:s}". '
          u'Parsing error was: {1:s}'.format(stripped_rule, exception.message))

=======
>>>>>>> 758be96a
  def _ParseDefinitions(self, tag_file_path):
    """Parses the tag file and yields tuples of label name, list of rule ASTs.

    Args:
      tag_file_path (str): path to the tag file.

    Yields:
      tuple: contains:

        str: label name.
        list[efilter.query.Query]: efilter queries.
    """
    queries = None
    tag = None
    with open(tag_file_path, u'r') as tag_file:
      for line in tag_file.readlines():
        label_match = self._TAG_LABEL_LINE.match(line)
        if label_match:
          if tag and queries:
            yield tag, queries
          queries = []
          tag = label_match.group(1)
          continue

        rule_match = self._TAG_RULE_LINE.match(line)
        if rule_match:
          rule = rule_match.group(1)
          query = self._ParseRule(rule)
          if query:
            queries.append(query)

      # Yield any remaining tags once we reach the end of the file.
      if tag and queries:
        yield tag, queries

  def _ParseRule(self, rule):
    """Parses a single tagging rule.

    This method attempts to detect whether the rule is written with objectfilter
    or dottysql syntax - either is acceptable.

    Example:
      _ParseRule('5 + 5')
      # Returns Sum(Literal(5), Literal(5))

    Args:
      rule (str): rule in either objectfilter or dottysql syntax.

    Returns:
      efilter.query.Query: efilter query of the rule or None.
    """
    if self._OBJECTFILTER_WORDS.search(rule):
      syntax = u'objectfilter'
    else:
      syntax = u'dottysql'

    try:
      return efilter_query.Query(rule, syntax=syntax)

    except efilter_errors.EfilterParseError as exception:
      stripped_rule = rule.rstrip()
      logging.warning(
          u'Unable to build query from rule: "{0:s}" with error: {1:s}'.format(
              stripped_rule, exception.message))

  def _ParseTaggingFile(self, tag_file_path):
    """Parses tag definitions from the source.

    Args:
      tag_file_path (str): path to the tag file.

    Returns:
      efilter.ast.Expression: efilter abstract syntax tree (AST), containing the
          tagging rules.
    """
    tags = []
    for label_name, rules in self._ParseDefinitions(tag_file_path):
      if not rules:
        logging.warning(u'All rules for label "{0:s}" are invalid.'.format(
            label_name))
        continue

      tag = efilter_ast.IfElse(
          # Union will be true if any of the 'rules' match.
          efilter_ast.Union(*[rule.root for rule in rules]),
          # If so then evaluate to a string with the name of the tag.
          efilter_ast.Literal(label_name),
          # Otherwise don't return anything.
          efilter_ast.Literal(None))
      tags.append(tag)

    # Generate a repeated value with all the tags (None will be skipped).
    return efilter_ast.Repeat(*tags)

  def CompileReport(self, mediator):
    """Compiles an analysis report.

    Args:
      mediator (AnalysisMediator): mediates interactions between
          analysis plugins and other components, such as storage and dfvfs.

    Returns:
      AnalysisReport: analysis report.
    """
    report_text = u'Tagging plugin produced {0:d} tags.\n'.format(
        len(self._tags))
    analysis_report = reports.AnalysisReport(
        plugin_name=self.NAME, text=report_text)
    analysis_report.SetTags(self._tags)
    return analysis_report

  def ExamineEvent(self, mediator, event):
    """Analyzes an EventObject and tags it according to rules in the tag file.

    Args:
      mediator (AnalysisMediator): mediates interactions between analysis
          plugins and other components, such as storage and dfvfs.
      event (EventObject): event to examine.
    """
    if self._tag_rules is None:
      if self._autodetect_tag_file_attempt:
        # There's nothing to tag with, and we've already tried to find a good
        # tag file, so there's nothing we can do with this event (or any other).
        return
      if not self._AttemptAutoDetectTagFile(mediator):
        logging.info(
            u'No tag definition file specified, and plaso was not able to '
            u'autoselect a tagging file. As no definitions were specified, '
            u'no events will be tagged.')
        return

    try:
      matched_labels = efilter_api.apply(self._tag_rules, vars=event)
    except efilter_errors.EfilterTypeError as exception:
      logging.warning(u'Unable to apply efilter query with error: {0:s}'.format(
          exception))
      matched_labels = None

    if not matched_labels:
      return

    event_uuid = getattr(event, u'uuid')
    event_tag = events.EventTag(
        comment=u'Tag applied by tagging analysis plugin.',
        event_uuid=event_uuid)

    for label in efilter_api.getvalues(matched_labels):
      event_tag.AddLabel(label)

    logging.debug(u'Tagging event: {0!s}'.format(event_uuid))
    self._tags.append(event_tag)

  def SetAndLoadTagFile(self, tagging_file_path):
    """Sets the tag file to be used by the plugin.

    Args:
      tagging_file_path (str): path of the tagging file.
    """
    self._tagging_file_name = tagging_file_path
    self._tag_rules = self._ParseTaggingFile(self._tagging_file_name)


manager.AnalysisPluginManager.RegisterPlugin(TaggingAnalysisPlugin)<|MERGE_RESOLUTION|>--- conflicted
+++ resolved
@@ -66,72 +66,6 @@
     self.SetAndLoadTagFile(tag_file_path)
     return True
 
-<<<<<<< HEAD
-  def ExamineEvent(self, analysis_mediator, event_object, **kwargs):
-    """Analyzes an EventObject and tags it according to rules in the tag file.
-
-    Args:
-      analysis_mediator: The analysis mediator object (instance of
-                         AnalysisMediator).
-      event_object: The event object (instance of EventObject) to examine.
-    """
-    if self._tag_rules is None:
-      if self._autodetect_tag_file_attempt:
-        # There's nothing to tag with, and we've already tried to find a good
-        # tag file, so there's nothing we can do with this event (or any other).
-        return
-      if not self._AttemptAutoDetectTagFile(analysis_mediator):
-        logging.info(
-            u'No tag definition file specified, and plaso was not able to '
-            u'autoselect a tagging file. As no definitions were specified, '
-            u'no events will be tagged.')
-        return
-    matched_labels = efilter_api.apply(self._tag_rules, vars=event_object)
-    if not matched_labels:
-      return
-    event_uuid = getattr(event_object, u'uuid')
-    event_tag = events.EventTag(
-        comment=u'Tag applied by tagging analysis plugin.',
-        event_uuid=event_uuid)
-    for label in efilter_api.getvalues(matched_labels):
-      event_tag.AddLabel(label)
-
-    logging.debug(u'Tagging event: {0!s}'.format(event_uuid))
-    self._tags.append(event_tag)
-
-  def _ParseRule(self, rule):
-    """Parses a single tagging rule.
-
-    This method attempts to detect whether the rule is written with objectfilter
-    or dottysql syntax - either is acceptable.
-
-    Example:
-      _ParseRule('5 + 5')
-      # Returns Sum(Literal(5), Literal(5))
-
-    Args:
-      rule: a string containing a rule in either objectfilter or
-                dottysql syntax.
-
-    Returns:
-      An efilter query that implements the rule (instance of
-      efilter.query.Query).
-    """
-    if self._OBJECTFILTER_WORDS.search(rule):
-      syntax = u'objectfilter'
-    else:
-      syntax = u'dottysql'
-
-    try:
-      return efilter_query.Query(rule, syntax=syntax)
-    except efilter_errors.EfilterParseError as exception:
-      stripped_rule = rule.rstrip()
-      logging.warning(
-          u'Invalid tag rule definition "{0:s}". '
-          u'Parsing error was: {1:s}'.format(stripped_rule, exception.message))
-
-=======
->>>>>>> 758be96a
   def _ParseDefinitions(self, tag_file_path):
     """Parses the tag file and yields tuples of label name, list of rule ASTs.
 
