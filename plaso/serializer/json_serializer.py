# -*- coding: utf-8 -*-
"""The json serializer object implementation."""

from __future__ import unicode_literals

import binascii
import codecs
import collections
import json

from dfvfs.path import path_spec as dfvfs_path_spec
from dfvfs.path import factory as dfvfs_path_spec_factory

from plaso.containers import interface as containers_interface
from plaso.containers import manager as containers_manager
from plaso.lib import py2to3
from plaso.serializer import interface
from plaso.serializer import logger


class JSONAttributeContainerSerializer(interface.AttributeContainerSerializer):
  """Class that implements the json attribute container serializer."""

  @classmethod
  def _ConvertAttributeContainerToDict(cls, attribute_container):
    """Converts an attribute container object into a JSON dictionary.

    The resulting dictionary of the JSON serialized objects consists of:
    {
        '__type__': 'AttributeContainer'
        '__container_type__': ...
        ...
    }

    Here '__type__' indicates the object base type. In this case
    'AttributeContainer'.

    '__container_type__' indicates the container type and rest of the elements
    of the dictionary make up the attributes of the container.

    Args:
      attribute_container (AttributeContainer): attribute container.

    Returns:
      dict[str, object]: JSON serialized objects.

    Raises:
      TypeError: if not an instance of AttributeContainer.
      ValueError: if the attribute container type is not supported.
    """
    if not isinstance(
        attribute_container, containers_interface.AttributeContainer):
      raise TypeError('{0:s} is not an attribute container type.'.format(
          type(attribute_container)))

    container_type = getattr(attribute_container, 'CONTAINER_TYPE', None)
    if not container_type:
      raise ValueError('Unsupported attribute container type: {0:s}.'.format(
          type(attribute_container)))

    json_dict = {
        '__type__': 'AttributeContainer',
        '__container_type__': container_type,
    }

    for attribute_name, attribute_value in attribute_container.GetAttributes():
      json_dict[attribute_name] = cls._ConvertAttributeValueToDict(
          attribute_value)

    return json_dict

  # Pylint is confused by the formatting of the return type.
  # pylint: disable=missing-return-type-doc
  @classmethod
  def _ConvertAttributeValueToDict(cls, attribute_value):
    """Converts an attribute value into a JSON dictionary.

    Args:
      attribute_value (object): an attribute value.

    Returns:
      dict|list: The JSON serialized object which can be a dictionary or a list.
    """
    if isinstance(attribute_value, py2to3.BYTES_TYPE):
      encoded_value = binascii.b2a_qp(attribute_value)
      encoded_value = codecs.decode(encoded_value, 'ascii')
      attribute_value = {
          '__type__': 'bytes',
          'stream': '{0:s}'.format(encoded_value)
      }

    elif isinstance(attribute_value, (list, tuple)):
      json_list = []
      for list_element in attribute_value:
        json_dict = cls._ConvertAttributeValueToDict(list_element)
        json_list.append(json_dict)

      if isinstance(attribute_value, list):
        attribute_value = json_list
      else:
        attribute_value = {
            '__type__': 'tuple',
            'values': json_list
        }

    elif isinstance(attribute_value, collections.Counter):
      attribute_value = cls._ConvertCollectionsCounterToDict(attribute_value)

    elif isinstance(attribute_value, dfvfs_path_spec.PathSpec):
      attribute_value = cls._ConvertPathSpecToDict(attribute_value)

    elif isinstance(attribute_value, containers_interface.AttributeContainer):
      attribute_value = cls._ConvertAttributeContainerToDict(attribute_value)

    return attribute_value

  @classmethod
  def _ConvertCollectionsCounterToDict(cls, collections_counter):
    """Converts a collections.Counter object into a JSON dictionary.

    The resulting dictionary of the JSON serialized objects consists of:
    {
        '__type__': 'collections.Counter'
        ...
    }

    Here '__type__' indicates the object base type. In this case
    'collections.Counter'. The rest of the elements of the dictionary make up
    the collections.Counter object attributes.

    Args:
      collections_counter (collections.Counter): counter.

    Returns:
      dict[str, object]: JSON serialized objects.

    Raises:
      TypeError: if not an instance of collections.Counter.
    """
    if not isinstance(collections_counter, collections.Counter):
      raise TypeError

    json_dict = {'__type__': 'collections.Counter'}
    for attribute_name, attribute_value in iter(collections_counter.items()):
      if attribute_value is None:
        continue

      if isinstance(attribute_value, py2to3.BYTES_TYPE):
        attribute_value = {
            '__type__': 'bytes',
            'stream': '{0:s}'.format(binascii.b2a_qp(attribute_value))
        }

      json_dict[attribute_name] = attribute_value

    return json_dict

  # Pylint is confused by the formatting of the return type.
  # pylint: disable=missing-return-type-doc
  @classmethod
  def _ConvertDictToObject(cls, json_dict):
    """Converts a JSON dict into an object.

    The dictionary of the JSON serialized objects consists of:
    {
        '__type__': 'AttributeContainer'
        '__container_type__': ...
        ...
    }

    Here '__type__' indicates the object base type. In this case
    'AttributeContainer'.

    '__container_type__' indicates the attribute container type.

    The rest of the elements of the dictionary make up the attributes.

    Args:
      json_dict (dict[str, object]): JSON serialized objects.

    Returns:
      AttributeContainer|dict|list|tuple: deserialized object.

    Raises:
      ValueError: if the class type or container type is not supported.
    """
    # Use __type__ to indicate the object class type.
    class_type = json_dict.get('__type__', None)
    if not class_type:
      # Dealing with a regular dict.
      return json_dict

    if class_type == 'bytes':
      return binascii.a2b_qp(json_dict['stream'])

    elif class_type == 'tuple':
      return tuple(cls._ConvertListToObject(json_dict['values']))

    elif class_type == 'collections.Counter':
      return cls._ConvertDictToCollectionsCounter(json_dict)

    elif class_type == 'AttributeContainer':
      # Use __container_type__ to indicate the attribute container type.
      container_type = json_dict.get('__container_type__', None)

    # Since we would like the JSON as flat as possible we handle decoding
    # a path specification.
    elif class_type == 'PathSpec':
      return cls._ConvertDictToPathSpec(json_dict)

    else:
      raise ValueError('Unsupported class type: {0:s}'.format(class_type))

    container_class = (
        containers_manager.AttributeContainersManager.GetAttributeContainer(
            container_type))
    if not container_class:
      raise ValueError('Unsupported container type: {0:s}'.format(
          container_type))

    container_object = container_class()
    supported_attribute_names = container_object.GetAttributeNames()
    for attribute_name, attribute_value in iter(json_dict.items()):
      # Be strict about which attributes to set in non event values.
      if (container_type not in ('event', 'event_data') and
          attribute_name not in supported_attribute_names):

        if attribute_name not in ('__container_type__', '__type__'):
          logger.debug((
              '[ConvertDictToObject] unsupported attribute name: '
              '{0:s}.{1:s}').format(container_type, attribute_name))

        continue

      if isinstance(attribute_value, dict):
        attribute_value = cls._ConvertDictToObject(attribute_value)

      elif isinstance(attribute_value, list):
        attribute_value = cls._ConvertListToObject(attribute_value)

      setattr(container_object, attribute_name, attribute_value)

    return container_object

  @classmethod
  def _ConvertDictToCollectionsCounter(cls, json_dict):
    """Converts a JSON dict into a collections.Counter.

    The dictionary of the JSON serialized objects consists of:
    {
        '__type__': 'collections.Counter'
        ...
    }

    Here '__type__' indicates the object base type. In this case this should
    be 'collections.Counter'. The rest of the elements of the dictionary make up
    the preprocessing object properties.

    Args:
      json_dict (dict[str, object]): JSON serialized objects.

    Returns:
      collections.Counter: counter.
    """
    collections_counter = collections.Counter()

    for key, value in iter(json_dict.items()):
      if key == '__type__':
        continue
      collections_counter[key] = value

    return collections_counter

  @classmethod
  def _ConvertListToObject(cls, json_list):
    """Converts a JSON list into an object.

    Args:
<<<<<<< HEAD
      json_list (list[object]): list of the JSON serialized objects.
=======
      json_list (list[object]): JSON serialized objects.
>>>>>>> c6ff5f58

    Returns:
      list[object]: a deserialized list.
    """
    list_value = []
    for json_list_element in json_list:
      if isinstance(json_list_element, dict):
        list_value.append(cls._ConvertDictToObject(json_list_element))

      elif isinstance(json_list_element, list):
        list_value.append(cls._ConvertListToObject(json_list_element))

      else:
        list_value.append(json_list_element)

    return list_value

  @classmethod
  def _ConvertDictToPathSpec(cls, json_dict):
    """Converts a JSON dict into a path specification object.

    The dictionary of the JSON serialized objects consists of:
    {
        '__type__': 'PathSpec'
        'type_indicator': 'OS'
        'parent': { ... }
        ...
    }

    Here '__type__' indicates the object base type. In this case this should
    be 'PathSpec'. The rest of the elements of the dictionary make up the
    path specification object properties.

    Args:
      json_dict (dict[str, object]): JSON serialized objects.

    Returns:
      path.PathSpec: path specification.
    """
    type_indicator = json_dict.get('type_indicator', None)
    if type_indicator:
      del json_dict['type_indicator']

    if 'parent' in json_dict:
      json_dict['parent'] = cls._ConvertDictToPathSpec(json_dict['parent'])

    # Remove the class type from the JSON dict since we cannot pass it.
    del json_dict['__type__']

    return dfvfs_path_spec_factory.Factory.NewPathSpec(
        type_indicator, **json_dict)

  @classmethod
  def _ConvertPathSpecToDict(cls, path_spec_object):
    """Converts a path specification object into a JSON dictionary.

    The resulting dictionary of the JSON serialized objects consists of:
    {
        '__type__': 'PathSpec'
        'type_indicator': 'OS'
        'parent': { ... }
        ...
    }

    Here '__type__' indicates the object base type. In this case 'PathSpec'.
    The rest of the elements of the dictionary make up the path specification
    object properties. The supported property names are defined in
    path_spec_factory.Factory.PROPERTY_NAMES. Note that this method is called
    recursively for every path specification object and creates a dict of
    dicts in the process.

    Args:
      path_spec_object (dfvfs.PathSpec): path specification.

    Returns:
      dict[str, object]: JSON serialized objects.

    Raises:
      TypeError: if not an instance of dfvfs.PathSpec.
    """
    if not isinstance(path_spec_object, dfvfs_path_spec.PathSpec):
      raise TypeError

    json_dict = {'__type__': 'PathSpec'}
    for property_name in dfvfs_path_spec_factory.Factory.PROPERTY_NAMES:
      property_value = getattr(path_spec_object, property_name, None)
      if property_value is not None:
        json_dict[property_name] = property_value

    if path_spec_object.HasParent():
      json_dict['parent'] = cls._ConvertPathSpecToDict(path_spec_object.parent)

    json_dict['type_indicator'] = path_spec_object.type_indicator
    location = getattr(path_spec_object, 'location', None)
    if location:
      json_dict['location'] = location

    return json_dict

  @classmethod
  def ReadSerialized(cls, json_string):  # pylint: disable=arguments-differ
    """Reads an attribute container from serialized form.

    Args:
<<<<<<< HEAD
      json_string (str): JSON string containing the serialized form.
=======
      json_string (str): JSON serialized attribute container.
>>>>>>> c6ff5f58

    Returns:
      AttributeContainer: attribute container or None.
    """
    if json_string:
      json_dict = json.loads(json_string)
      return cls.ReadSerializedDict(json_dict)

    return None

  @classmethod
  def ReadSerializedDict(cls, json_dict):
    """Reads an attribute container from serialized dictionary form.

    Args:
      json_dict (dict[str, object]): JSON serialized objects.

    Returns:
      AttributeContainer: attribute container or None.

    Raises:
      TypeError: if the serialized dictionary does not contain an
          AttributeContainer.
    """
    if json_dict:
      json_object = cls._ConvertDictToObject(json_dict)
      if not isinstance(json_object, containers_interface.AttributeContainer):
        raise TypeError('{0:s} is not an attribute container type.'.format(
            type(json_object)))
      return json_object

    return None

  @classmethod
  def WriteSerialized(cls, attribute_container):
    """Writes an attribute container to serialized form.

    Args:
      attribute_container (AttributeContainer): attribute container.

    Returns:
      str: A JSON string containing the serialized form.
    """
    json_dict = cls.WriteSerializedDict(attribute_container)
    return json.dumps(json_dict)

  @classmethod
  def WriteSerializedDict(cls, attribute_container):
    """Writes an attribute container to serialized form.

    Args:
      attribute_container (AttributeContainer): attribute container.

    Returns:
      dict[str, object]: JSON serialized objects.
    """
    return cls._ConvertAttributeContainerToDict(attribute_container)<|MERGE_RESOLUTION|>--- conflicted
+++ resolved
@@ -276,11 +276,7 @@
     """Converts a JSON list into an object.
 
     Args:
-<<<<<<< HEAD
-      json_list (list[object]): list of the JSON serialized objects.
-=======
       json_list (list[object]): JSON serialized objects.
->>>>>>> c6ff5f58
 
     Returns:
       list[object]: a deserialized list.
@@ -385,11 +381,7 @@
     """Reads an attribute container from serialized form.
 
     Args:
-<<<<<<< HEAD
-      json_string (str): JSON string containing the serialized form.
-=======
       json_string (str): JSON serialized attribute container.
->>>>>>> c6ff5f58
 
     Returns:
       AttributeContainer: attribute container or None.
