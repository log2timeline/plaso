--- conflicted
+++ resolved
@@ -3472,23 +3472,34 @@
     if not self._storage_file:
       raise IOError(u'Unable to write to closed storage writer.')
 
-<<<<<<< HEAD
+    if self._storage_type != definitions.STORAGE_TYPE_SESSION:
+      raise IOError(u'Preprocessing information not supported by storage type.')
+
+    self._storage_file.WritePreprocessingInformation(knowledge_base)
+
+  def WriteSessionCompletion(self):
+    """Writes session completion information.
+
+    Raises:
+      IOError: if the storage type is not supported or
+               when the storage writer is closed.
+    """
+    if not self._storage_file:
+      raise IOError(u'Unable to write to closed storage writer.')
+
+    if self._storage_type != definitions.STORAGE_TYPE_SESSION:
+      raise IOError(u'Unsupported storage type.')
+
     # TODO: write the tags incrementally instead of buffering them
     # into a list.
     if self._event_tags:
       self._storage_file.AddEventTags(self._event_tags)
-      # TODO: move the counters out of preprocessing object.
-      # Kept for backwards compatibility for now.
-      preprocess_object.counter = self._session.event_labels_counter[u'total']
-=======
-    if self._storage_type != definitions.STORAGE_TYPE_SESSION:
-      raise IOError(u'Preprocessing information not supported by storage type.')
->>>>>>> eec5cb44
-
-    self._storage_file.WritePreprocessingInformation(knowledge_base)
-
-  def WriteSessionCompletion(self):
-    """Writes session completion information.
+
+    session_completion = self._session.CreateSessionCompletion()
+    self._storage_file.WriteSessionCompletion(session_completion)
+
+  def WriteSessionStart(self):
+    """Writes session start information.
 
     Raises:
       IOError: if the storage type is not supported or
@@ -3500,16 +3511,11 @@
     if self._storage_type != definitions.STORAGE_TYPE_SESSION:
       raise IOError(u'Unsupported storage type.')
 
-    # TODO: write the tags incrementally instead of buffering them
-    # into a list.
-    if self._event_tags:
-      self._storage_file.AddEventTags(self._event_tags)
-
-    session_completion = self._session.CreateSessionCompletion()
-    self._storage_file.WriteSessionCompletion(session_completion)
-
-  def WriteSessionStart(self):
-    """Writes session start information.
+    session_start = self._session.CreateSessionStart()
+    self._storage_file.WriteSessionStart(session_start)
+
+  def WriteTaskCompletion(self):
+    """Writes task completion information.
 
     Raises:
       IOError: if the storage type is not supported or
@@ -3518,14 +3524,14 @@
     if not self._storage_file:
       raise IOError(u'Unable to write to closed storage writer.')
 
-    if self._storage_type != definitions.STORAGE_TYPE_SESSION:
+    if self._storage_type != definitions.STORAGE_TYPE_TASK:
       raise IOError(u'Unsupported storage type.')
 
-    session_start = self._session.CreateSessionStart()
-    self._storage_file.WriteSessionStart(session_start)
-
-  def WriteTaskCompletion(self):
-    """Writes task completion information.
+    task_completion = self._task.CreateTaskCompletion()
+    self._storage_file.WriteTaskCompletion(task_completion)
+
+  def WriteTaskStart(self):
+    """Writes task start information.
 
     Raises:
       IOError: if the storage type is not supported or
@@ -3537,21 +3543,5 @@
     if self._storage_type != definitions.STORAGE_TYPE_TASK:
       raise IOError(u'Unsupported storage type.')
 
-    task_completion = self._task.CreateTaskCompletion()
-    self._storage_file.WriteTaskCompletion(task_completion)
-
-  def WriteTaskStart(self):
-    """Writes task start information.
-
-    Raises:
-      IOError: if the storage type is not supported or
-               when the storage writer is closed.
-    """
-    if not self._storage_file:
-      raise IOError(u'Unable to write to closed storage writer.')
-
-    if self._storage_type != definitions.STORAGE_TYPE_TASK:
-      raise IOError(u'Unsupported storage type.')
-
     task_start = self._task.CreateTaskStart()
     self._storage_file.WriteTaskStart(task_start)