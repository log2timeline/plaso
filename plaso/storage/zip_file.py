--- conflicted
+++ resolved
@@ -3456,12 +3456,6 @@
     # into a list.
     if self._event_tags:
       self._storage_file.AddEventTags(self._event_tags)
-<<<<<<< HEAD
-      # TODO: move the counters out of preprocessing object.
-      # Kept for backwards compatibility for now.
-      preprocess_object.counter = self._session.event_labels_counter[u'total']
-=======
->>>>>>> a4a3c689
 
     # TODO: refactor this currently create a preprocessing object
     # for every sync in single processing.
