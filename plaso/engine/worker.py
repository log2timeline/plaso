--- conflicted
+++ resolved
@@ -634,9 +634,6 @@
     self._event_extractor.ParseMetadataFile(
         parser_mediator, file_entry, u'')
 
-<<<<<<< HEAD
-    self.processing_status = definitions.PROCESSING_STATUS_IDLE
-
   def GetAnalyzerNames(self):
     """Gets the names of the active analyzers.
 
@@ -645,8 +642,6 @@
     """
     return [analyzer_instance.NAME for analyzer_instance in self._analyzers]
 
-=======
->>>>>>> 7ef0b9f4
   def ProcessPathSpec(self, parser_mediator, path_spec):
     """Processes a path specification.
 
