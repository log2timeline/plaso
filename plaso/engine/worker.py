# -*- coding: utf-8 -*-
"""The event extraction worker."""

import copy
import logging
import re

from dfvfs.analyzer import analyzer
from dfvfs.lib import definitions as dfvfs_definitions
from dfvfs.lib import errors as dfvfs_errors
from dfvfs.path import factory as path_spec_factory
from dfvfs.resolver import resolver as path_spec_resolver

from plaso.analyzers import manager as analyzers_manager
from plaso.containers import event_sources
from plaso.engine import extractors
from plaso.lib import definitions
from plaso.lib import errors


class EventExtractionWorker(object):
  """Class that defines the event extraction worker base.

  This class is designed to watch a queue for path specifications of files
  and directories (file entries) and data streams for which events need to
  be extracted.

  The event extraction worker needs to determine if a parser suitable
  for parsing a particular file entry or data stream is available. All
  extracted event objects are pushed on a storage queue for further processing.

  Attributes:
    processing_status (str): human readable status indication e.g. 'Hashing',
        'Extracting'.
  """

  _DEFAULT_HASH_READ_SIZE = 4096

  # TSK metadata files that need special handling.
  _METADATA_FILE_LOCATIONS_TSK = frozenset([
      # NTFS
      u'/$AttrDef',
      u'/$BadClus',
      u'/$Bitmap',
      u'/$Boot',
      u'/$Extend/$ObjId',
      u'/$Extend/$Quota',
      u'/$Extend/$Reparse',
      u'/$Extend/$RmMetadata/$Repair',
      u'/$Extend/$RmMetadata/$TxfLog/$Tops',
      u'/$Extend/$UsnJrnl',
      u'/$LogFile',
      u'/$MFT',
      u'/$MFTMirr',
      u'/$Secure',
      u'/$UpCase',
      u'/$Volume',
      # HFS+/HFSX
      u'/$ExtentsFile',
      u'/$CatalogFile',
      u'/$BadBlockFile',
      u'/$AllocationFile',
      u'/$AttributesFile',
  ])

  # TODO: make this filtering solution more generic. Also see:
  # https://github.com/log2timeline/plaso/issues/467
  _CHROME_CACHE_DATA_FILE_RE = re.compile(r'^[fF]_[0-9]{6}$')
  _FIREFOX_CACHE_DATA_FILE_RE = re.compile(r'^[0-9a-fA-F]{5}[dm][0-9]{2}$')
  _FIREFOX_CACHE2_DATA_FILE_RE = re.compile(r'^[0-9a-fA-F]{40}$')
  _FSEVENTSD_FILE_RE = re.compile(r'^[0-9a-fA-F]{16}$')

  _TYPES_WITH_ROOT_METADATA = frozenset([
      dfvfs_definitions.TYPE_INDICATOR_GZIP])

  def __init__(
      self, resolver_context, parser_filter_expression=None,
      process_archive_files=False):
    """Initializes the event extraction worker object.

    Args:
      resolver_context (dfvfs.Context): resolver context.
      parser_filter_expression (Optional[str]): parser filter expression.
          None represents all parsers and plugins.

          The parser filter expression is a comma separated value string that
          denotes a list of parser names to include and/or exclude. Each entry
          can have the value of:

          * An exact match of a list of parsers, or a preset (see
            plaso/frontend/presets.py for a full list of available presets).
          * A name of a single parser (case insensitive), e.g. msiecf.
          * A glob name for a single parser, e.g. '*msie*' (case insensitive).

      process_archive_files (Optional[bool]): True if the worker should scan
          for file entries inside archive files.
    """
    super(EventExtractionWorker, self).__init__()
    self._abort = False
<<<<<<< HEAD
    self._analyzers = []
    self._current_display_name = u''
=======
>>>>>>> e6d2275a
    self._event_extractor = extractors.EventExtractor(
        resolver_context, parser_filter_expression=parser_filter_expression)
    self._hasher_names = None
    self._process_archive_files = process_archive_files
    self._processing_profiler = None
    self._resolver_context = resolver_context

    self.processing_status = definitions.PROCESSING_STATUS_IDLE

  def _CanSkipContentExtraction(self, file_entry):
    """Determines if content extraction of a file entry can be skipped.

    Args:
      file_entry: the file entry relating to the data to be hashed (instance of
                  dfvfs.FileEntry)

    Returns:
      bool: True if content extraction can be skipped.
    """
    # TODO: make this filtering solution more generic. Also see:
    # https://github.com/log2timeline/plaso/issues/467
    location = getattr(file_entry.path_spec, u'location', None)
    if not location:
      return False

    data_stream_name = getattr(file_entry.path_spec, u'data_stream', None)
    if data_stream_name:
      return False

    file_system = file_entry.GetFileSystem()

    path_segments = file_system.SplitPath(location)
    if not path_segments:
      return False

    if self._CHROME_CACHE_DATA_FILE_RE.match(path_segments[-1]):
      location_segments = path_segments[:-1]
      location_segments.append(u'index')
      location = file_system.JoinPath(location_segments)
      index_path_spec = path_spec_factory.Factory.NewPathSpec(
          file_entry.type_indicator, location=location,
          parent=file_entry.path_spec.parent)

      if file_system.FileEntryExistsByPathSpec(index_path_spec):
        # TODO: improve this check if "index" is a Chrome Cache index file.
        return True

    elif self._FIREFOX_CACHE_DATA_FILE_RE.match(path_segments[-1]):
      location_segments = path_segments[:-4]
      location_segments.append(u'_CACHE_MAP_')
      location = file_system.JoinPath(location_segments)
      cache_map_path_spec = path_spec_factory.Factory.NewPathSpec(
          file_entry.type_indicator, location=location,
          parent=file_entry.path_spec.parent)

      if file_system.FileEntryExistsByPathSpec(cache_map_path_spec):
        # TODO: improve this check if "_CACHE_MAP_" is a Firefox Cache
        # version 1 cache map file.
        return True

    elif self._FIREFOX_CACHE2_DATA_FILE_RE.match(path_segments[-1]):
      location_segments = path_segments[:-2]
      location_segments.append(u'index')
      location = file_system.JoinPath(location_segments)
      index_path_spec = path_spec_factory.Factory.NewPathSpec(
          file_entry.type_indicator, location=location,
          parent=file_entry.path_spec.parent)

      if file_system.FileEntryExistsByPathSpec(index_path_spec):
        # TODO: improve this check if "index" is a Firefox Cache version 2
        # index file.
        return True

    elif self._FSEVENTSD_FILE_RE.match(path_segments[-1]):
      if len(path_segments) == 2 and path_segments[0].lower() == u'.fseventsd':
        return True

    elif len(path_segments) == 1 and path_segments[0].lower() in (
        u'hiberfil.sys', u'pagefile.sys', u'swapfile.sys'):
      return True

    return False

  def _ExtractContentFromDataStream(
      self, parser_mediator, file_entry, data_stream_name):
    """Extracts content from a data stream.

    Args:
      parser_mediator (ParserMediator): parser mediator.
      file_entry (dfvfs.FileEntry): file entry to extract its content.
      data_stream_name (str): data stream name to extract its content.
    """
    self.processing_status = definitions.PROCESSING_STATUS_EXTRACTING

    if self._processing_profiler:
      self._processing_profiler.StartTiming(u'extracting')

    self._event_extractor.ParseDataStream(
        parser_mediator, file_entry, data_stream_name=data_stream_name)

    if self._processing_profiler:
      self._processing_profiler.StopTiming(u'extracting')

    self.processing_status = definitions.PROCESSING_STATUS_RUNNING

  def _ExtractMetadataFromFileEntry(self, parser_mediator, file_entry):
    """Extracts metadata from a file entry.

    Args:
      parser_mediator (ParserMediator): parser mediator.
      file_entry (dfvfs.FileEntry): file entry to extract its metadata.
    """
    self.processing_status = definitions.PROCESSING_STATUS_EXTRACTING

    if self._processing_profiler:
      self._processing_profiler.StartTiming(u'extracting')

    self._event_extractor.ParseFileEntryMetadata(parser_mediator, file_entry)

    if self._processing_profiler:
      self._processing_profiler.StopTiming(u'extracting')

    self.processing_status = definitions.PROCESSING_STATUS_RUNNING

  def _AnalyzeDataStream(self, parser_mediator, file_entry, data_stream_name):
    """Analyzes the contents of a specific data stream of a file entry.

    The results of the analyzers are set in the parser mediator as attributes
    that are added to produced event objects. Note that some file systems
    allow directories to have data streams, e.g. NTFS.

    Args:
      parser_mediator (ParserMediator): encapsulates interactions between
          parsers and other components (storage, abort signalling, etc.).
      file_entry (dfvfs.FileEntry): file entry relating to the data being
          analyzed.
      data_stream_name (str): name of the data stream.

    Raises:
      RuntimeError: if the file-like object is missing.
    """
    if not self._analyzers:
      return

    logging.debug(u'[AnalyzeDataStream] analyzing file: {0:s}'.format(
        self._current_display_name))

    self.processing_status = definitions.PROCESSING_STATUS_HASHING

    display_name = parser_mediator.GetDisplayName()
    logging.debug(u'[HashDataStream] hashing file: {0:s}'.format(display_name))

    if self._processing_profiler:
<<<<<<< HEAD
      self._processing_profiler.StartTiming(u'analyzing')
=======
      self._processing_profiler.StartTiming(u'hashing')
>>>>>>> e6d2275a

    file_object = file_entry.GetFileObject(data_stream_name=data_stream_name)
    if not file_object:
      raise RuntimeError(
          u'Unable to retrieve file-like object for file entry: {0:s}.'.format(
              self._current_display_name))

    # Make sure frame.f_locals does not keep a reference to file_entry.
    file_entry = None

    try:
      analyzer_results = analyzers_manager.AnalyzersManager.AnalyzeFileObject(
          parser_mediator, file_object, self._analyzers)
    finally:
      file_object.close()

    if self._processing_profiler:
      self._processing_profiler.StopTiming(u'analyzing')

    for result in analyzer_results:
      logging.debug(
<<<<<<< HEAD
          (u'[AnalyzeDataStream] attribute {0:s}:{1:s} calculated for '
           u'file: {2:s}.').format(
               result.attribute_name, result.attribute_value,
               self._current_display_name))
      parser_mediator.AddEventAttribute(
          result.attribute_name, result.attribute_value)

    logging.debug(
        u'[AnalyzeDataStream] completed analyzing file: {0:s}'.format(
            self._current_display_name))
=======
          u'[HashDataStream] digest {0:s} calculated for file: {1:s}.'.format(
              digest_hash_string, display_name))
>>>>>>> e6d2275a

    if self._processing_profiler:
      self._processing_profiler.StopTiming(u'analyzing')

    logging.debug(
        u'[HashDataStream] completed hashing file: {0:s}'.format(display_name))

    self.processing_status = definitions.PROCESSING_STATUS_RUNNING

  def _IsMetadataFile(self, file_entry):
    """Determines if the file entry is a metadata file.

    Args:
      file_entry: a file entry object (instance of dfvfs.FileEntry).

    Returns:
      bool: True if the file entry is a metadata file.
    """
    if (file_entry.type_indicator == dfvfs_definitions.TYPE_INDICATOR_TSK and
        file_entry.path_spec.location in self._METADATA_FILE_LOCATIONS_TSK):
      return True

    return False

  def _ProcessArchiveFile(self, parser_mediator, path_spec):
    """Processes an archive file e.g. a TAR or ZIP file.

    Args:
      parser_mediator (ParserMediator): parser mediator.
      path_spec (dfvfs.PathSpec): path specification.

    Returns:
      bool: True if the path specification refers to an archive file.
    """
    try:
      type_indicators = analyzer.Analyzer.GetArchiveTypeIndicators(
          path_spec, resolver_context=self._resolver_context)
    except IOError as exception:
      error_message = (
          u'analyzer failed to determine archive type indicators '
          u'with error: {0:s}').format(exception)
      parser_mediator.ProduceExtractionError(error_message, path_spec=path_spec)
      return False

    number_of_type_indicators = len(type_indicators)
    if number_of_type_indicators == 0:
      return False

    display_name = parser_mediator.GetDisplayName()
    if number_of_type_indicators > 1:
      logging.debug((
          u'Found multiple format type indicators: {0:s} for '
          u'archive file: {1:s}').format(
              type_indicators, display_name))

    for type_indicator in type_indicators:
      if type_indicator == dfvfs_definitions.TYPE_INDICATOR_TAR:
        archive_path_spec = path_spec_factory.Factory.NewPathSpec(
            dfvfs_definitions.TYPE_INDICATOR_TAR, location=u'/',
            parent=path_spec)

      elif type_indicator == dfvfs_definitions.TYPE_INDICATOR_ZIP:
        archive_path_spec = path_spec_factory.Factory.NewPathSpec(
            dfvfs_definitions.TYPE_INDICATOR_ZIP, location=u'/',
            parent=path_spec)

      else:
        logging.debug((
            u'Unsupported archive format type indicator: {0:s} for '
            u'archive file: {1:s}').format(
                type_indicator, display_name))

        archive_path_spec = None

      if archive_path_spec and self._process_archive_files:
        try:
          path_spec_extractor = extractors.PathSpecExtractor(
              self._resolver_context)

          for path_spec in path_spec_extractor.ExtractPathSpecs(
              [archive_path_spec]):
            if self._abort:
              break

            event_source = event_sources.FileEntryEventSource(
                path_spec=path_spec)
            parser_mediator.ProduceEventSource(event_source)

        except (IOError, errors.MaximumRecursionDepth) as exception:
          error_message = (
              u'unable to process archive file with error: {0:s}').format(
                  exception)
          parser_mediator.ProduceExtractionError(
              error_message, path_spec=path_spec)

    return True

  def _ProcessCompressedStreamFile(self, parser_mediator, path_spec):
    """Processes an compressed stream file e.g. a gzip or bzip2 file.

    Args:
      parser_mediator (ParserMediator): parser mediator.
      path_spec (dfvfs.PathSpec): path specification.

    Returns:
      bool: True if the path specification refers to a compressed stream file.
    """
    try:
      type_indicators = analyzer.Analyzer.GetCompressedStreamTypeIndicators(
          path_spec, resolver_context=self._resolver_context)
    except IOError as exception:
      error_message = (
          u'analyzer failed to determine compressed stream type indicators '
          u'with error: {0:s}').format(exception)
      parser_mediator.ProduceExtractionError(error_message, path_spec=path_spec)
      return False

    number_of_type_indicators = len(type_indicators)
    if number_of_type_indicators == 0:
      return False

    display_name = parser_mediator.GetDisplayName()
    if number_of_type_indicators > 1:
      logging.debug((
          u'Found multiple format type indicators: {0:s} for '
          u'compressed stream file: {1:s}').format(
              type_indicators, display_name))

    for type_indicator in type_indicators:
      if type_indicator == dfvfs_definitions.TYPE_INDICATOR_BZIP2:
        compressed_stream_path_spec = path_spec_factory.Factory.NewPathSpec(
            dfvfs_definitions.TYPE_INDICATOR_COMPRESSED_STREAM,
            compression_method=dfvfs_definitions.COMPRESSION_METHOD_BZIP2,
            parent=path_spec)

      elif type_indicator == dfvfs_definitions.TYPE_INDICATOR_GZIP:
        compressed_stream_path_spec = path_spec_factory.Factory.NewPathSpec(
            dfvfs_definitions.TYPE_INDICATOR_GZIP, parent=path_spec)

      else:
        logging.debug((
            u'Unsupported compressed stream format type indicators: {0:s} for '
            u'compressed stream file: {1:s}').format(
                type_indicator, display_name))

        compressed_stream_path_spec = None

      if compressed_stream_path_spec:
        event_source = event_sources.FileEntryEventSource(
            path_spec=compressed_stream_path_spec)
        parser_mediator.ProduceEventSource(event_source)

    return True

  def _ProcessDirectory(self, parser_mediator, file_entry):
    """Processes a directory file entry.

    Args:
      parser_mediator (ParserMediator): parser mediator.
      file_entry (dfvfs.FileEntry): file entry of the directory.
    """
    self.processing_status = definitions.PROCESSING_STATUS_COLLECTING

    if self._processing_profiler:
      self._processing_profiler.StartTiming(u'collecting')

    for sub_file_entry in file_entry.sub_file_entries:
      if self._abort:
        break

      try:
        if not sub_file_entry.IsAllocated():
          continue

      except dfvfs_errors.BackEndError as exception:
        error_message = (
            u'unable to process directory entry: {0:s} with error: '
            u'{1:s}').format(sub_file_entry.name, exception)
        parser_mediator.ProduceExtractionError(
            error_message, path_spec=file_entry.path_spec)
        continue

      # For TSK-based file entries only, ignore the virtual /$OrphanFiles
      # directory.
      if sub_file_entry.type_indicator == dfvfs_definitions.TYPE_INDICATOR_TSK:
        if file_entry.IsRoot() and sub_file_entry.name == u'$OrphanFiles':
          continue

      event_source = event_sources.FileEntryEventSource(
          path_spec=sub_file_entry.path_spec)
      parser_mediator.ProduceEventSource(event_source)

    if self._processing_profiler:
      self._processing_profiler.StopTiming(u'collecting')

    self.processing_status = definitions.PROCESSING_STATUS_RUNNING

  def _ProcessFileEntry(self, parser_mediator, file_entry):
    """Processes a file entry.

    Args:
      parser_mediator (ParserMediator): parser mediator.
      file_entry (dfvfs.FileEntry): file entry.
    """
    reference_count = self._resolver_context.GetFileObjectReferenceCount(
        file_entry.path_spec)

    parser_mediator.SetFileEntry(file_entry)

    display_name = parser_mediator.GetDisplayName()
    logging.debug(
        u'[ProcessFileEntry] processing file entry: {0:s}'.format(display_name))

    try:
      self.processing_status = definitions.PROCESSING_STATUS_RUNNING

      if self._IsMetadataFile(file_entry):
        self._ProcessMetadataFile(parser_mediator, file_entry)

      else:
        file_entry_processed = False
        for data_stream in file_entry.data_streams:
          if self._abort:
            break

          file_entry_processed = True
          self._ProcessFileEntryDataStream(
              parser_mediator, file_entry, data_stream.name)

        if not file_entry_processed:
          # For when the file entry does not contain a data stream.
          self._ProcessFileEntryDataStream(parser_mediator, file_entry, u'')

      self.processing_status = definitions.PROCESSING_STATUS_IDLE

    finally:
      if reference_count != self._resolver_context.GetFileObjectReferenceCount(
          file_entry.path_spec):
        # Clean up after parsers that do not call close explicitly.
        if self._resolver_context.ForceRemoveFileObject(file_entry.path_spec):
          logging.warning(
              u'File-object not explicitly closed for file: {0:s}'.format(
                  display_name))

      parser_mediator.ResetFileEntry()

      # Make sure frame.f_locals does not keep a reference to file_entry.
      file_entry = None

    logging.debug(
        u'[ProcessFileEntry] done processing file entry: {0:s}'.format(
            display_name))

  def _ProcessFileEntryDataStream(
      self, parser_mediator, file_entry, data_stream_name):
    """Processes a specific data stream of a file entry.

    Args:
      parser_mediator (ParserMediator): parser mediator.
      file_entry (dfvfs.FileEntry): file entry containing the data stream.
      data_stream_name (str): data stream name.
    """
    # Not every file entry has a data stream. In such cases we want to
    # extract the metadata only.
    has_data_stream = file_entry.HasDataStream(data_stream_name)
    if has_data_stream:
      self._AnalyzeDataStream(parser_mediator, file_entry, data_stream_name)

    # We always want to extract the file entry metadata but we only want
    # to parse it once per file entry, so we only use it if we are
    # processing the default (nameless) data stream.
    if (not data_stream_name and (
        not file_entry.IsRoot() or
        file_entry.type_indicator in self._TYPES_WITH_ROOT_METADATA)):
      self._ExtractMetadataFromFileEntry(parser_mediator, file_entry)

    # Determine if the content of the file entry should not be extracted.
    skip_content_extraction = self._CanSkipContentExtraction(file_entry)
    if skip_content_extraction:
      display_name = parser_mediator.GetDisplayName()
      logging.info(
          u'Skipping content extraction of: {0:s}'.format(display_name))
      self.processing_status = definitions.PROCESSING_STATUS_IDLE
      return

    if file_entry.IsLink() and not data_stream_name:
      self.processing_status = definitions.PROCESSING_STATUS_IDLE
      return

    if file_entry.IsDirectory() and not data_stream_name:
      self._ProcessDirectory(parser_mediator, file_entry)

    is_archive = False
    is_compressed_stream = False

    if has_data_stream:
      path_spec = copy.deepcopy(file_entry.path_spec)
      path_spec.data_stream = data_stream_name

      is_compressed_stream = self._ProcessCompressedStreamFile(
          parser_mediator, path_spec)

      if not is_compressed_stream:
        is_archive = self._ProcessArchiveFile(parser_mediator, path_spec)

    if has_data_stream and not is_archive and not is_compressed_stream:
      self.processing_status = definitions.PROCESSING_STATUS_EXTRACTING

      self._event_extractor.ParseDataStream(
          parser_mediator, file_entry, data_stream_name)

  def _ProcessMetadataFile(self, parser_mediator, file_entry):
    """Processes a metadata file.

    Args:
      parser_mediator (ParserMediator): parser mediator.
      file_entry (dfvfs.FileEntry): file entry of the metadata file.
    """
    self.processing_status = definitions.PROCESSING_STATUS_EXTRACTING

    self._event_extractor.ParseFileEntryMetadata(
        parser_mediator, file_entry)

    self._event_extractor.ParseMetadataFile(
        parser_mediator, file_entry, u'')

    self.processing_status = definitions.PROCESSING_STATUS_IDLE

<<<<<<< HEAD
  @property
  def current_display_name(self):
    """str: current display name."""
    return self._current_display_name

  def GetAnalyzerNames(self):
    """Gets the names of the active analyzers.

    Returns:
      list(str): names of active analyzers.
    """
    return [analyzer_instance.NAME for analyzer_instance in self._analyzers]

=======
>>>>>>> e6d2275a
  def ProcessPathSpec(self, parser_mediator, path_spec):
    """Processes a path specification.

    Args:
      parser_mediator (ParserMediator): parser mediator.
      path_spec (dfvfs.PathSpec): path specification.
    """
    self.processing_status = definitions.PROCESSING_STATUS_RUNNING

    file_entry = path_spec_resolver.Resolver.OpenFileEntry(
        path_spec, resolver_context=self._resolver_context)

    if file_entry is None:
      display_name = parser_mediator.GetDisplayNameFromPathSpec(path_spec)
      logging.warning(
          u'Unable to open file entry with path spec: {0:s}'.format(
              display_name))
      return

    self._ProcessFileEntry(parser_mediator, file_entry)

  def SetHashers(self, hasher_names_string):
    """Sets the hasher names.

    Args:
      hasher_names_string (str): comma separated names of the hashers
          to enable.
    """
    hashing_processor = analyzers_manager.AnalyzersManager.GetAnalyzerInstance(
        u'hashing')
    hashing_processor.SetHasherNames(hasher_names_string)
    self._analyzers.append(hashing_processor)

  def SetParsersProfiler(self, parsers_profiler):
    """Sets the parsers profiler.

    Args:
      parsers_profiler (ParsersProfiler): parsers profile.
    """
    self._event_extractor.SetParsersProfiler(parsers_profiler)

  def SetProcessingProfiler(self, processing_profiler):
    """Sets the parsers profiler.

    Args:
      processing_profiler (ProcessingProfiler): processing profile.
    """
    self._processing_profiler = processing_profiler

  def SetYaraRules(self, yara_rules_string):
    """Sets the Yara rules.

    Args:
      yara_rules_string(str): unparsed Yara rule definitions.
    """
    yara_processor = analyzers_manager.AnalyzersManager.GetAnalyzerInstance(
        u'yara')
    yara_processor.SetRules(yara_rules_string)
    self._analyzers.append(yara_processor)

  def SignalAbort(self):
    """Signals the extraction worker to abort."""
    self._abort = True<|MERGE_RESOLUTION|>--- conflicted
+++ resolved
@@ -97,11 +97,7 @@
     """
     super(EventExtractionWorker, self).__init__()
     self._abort = False
-<<<<<<< HEAD
     self._analyzers = []
-    self._current_display_name = u''
-=======
->>>>>>> e6d2275a
     self._event_extractor = extractors.EventExtractor(
         resolver_context, parser_filter_expression=parser_filter_expression)
     self._hasher_names = None
@@ -255,17 +251,13 @@
     logging.debug(u'[HashDataStream] hashing file: {0:s}'.format(display_name))
 
     if self._processing_profiler:
-<<<<<<< HEAD
       self._processing_profiler.StartTiming(u'analyzing')
-=======
-      self._processing_profiler.StartTiming(u'hashing')
->>>>>>> e6d2275a
 
     file_object = file_entry.GetFileObject(data_stream_name=data_stream_name)
     if not file_object:
       raise RuntimeError(
           u'Unable to retrieve file-like object for file entry: {0:s}.'.format(
-              self._current_display_name))
+              display_name))
 
     # Make sure frame.f_locals does not keep a reference to file_entry.
     file_entry = None
@@ -281,21 +273,16 @@
 
     for result in analyzer_results:
       logging.debug(
-<<<<<<< HEAD
           (u'[AnalyzeDataStream] attribute {0:s}:{1:s} calculated for '
            u'file: {2:s}.').format(
                result.attribute_name, result.attribute_value,
-               self._current_display_name))
+               display_name))
       parser_mediator.AddEventAttribute(
           result.attribute_name, result.attribute_value)
 
     logging.debug(
         u'[AnalyzeDataStream] completed analyzing file: {0:s}'.format(
-            self._current_display_name))
-=======
-          u'[HashDataStream] digest {0:s} calculated for file: {1:s}.'.format(
-              digest_hash_string, display_name))
->>>>>>> e6d2275a
+            display_name))
 
     if self._processing_profiler:
       self._processing_profiler.StopTiming(u'analyzing')
@@ -624,12 +611,6 @@
 
     self.processing_status = definitions.PROCESSING_STATUS_IDLE
 
-<<<<<<< HEAD
-  @property
-  def current_display_name(self):
-    """str: current display name."""
-    return self._current_display_name
-
   def GetAnalyzerNames(self):
     """Gets the names of the active analyzers.
 
@@ -638,8 +619,6 @@
     """
     return [analyzer_instance.NAME for analyzer_instance in self._analyzers]
 
-=======
->>>>>>> e6d2275a
   def ProcessPathSpec(self, parser_mediator, path_spec):
     """Processes a path specification.
 
