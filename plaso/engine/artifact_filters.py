# -*- coding: utf-8 -*-
"""Helper to create filters based on forensic artifact definitions."""

from __future__ import unicode_literals

from artifacts import definitions as artifact_types

from dfwinreg import registry_searcher

from dfvfs.helpers import file_system_searcher

from plaso.engine import filters_helper
from plaso.engine import logger
from plaso.engine import path_helper


class ArtifactDefinitionsFiltersHelper(filters_helper.CollectionFiltersHelper):
  """Helper to create collection filters based on artifact definitions.

  Builds collection filters from forensic artifact definitions.

  For more information about Forensic Artifacts see:
  https://github.com/ForensicArtifacts/artifacts/blob/master/docs/Artifacts%20definition%20format%20and%20style%20guide.asciidoc

  Attributes:
    file_system_artifact_names (set[str]): names of artifacts definitions that
        generated file system find specifications.
    registry_artifact_names (set[str]): names of artifacts definitions that
        generated Windows Registry find specifications.
  """

  _COMPATIBLE_REGISTRY_KEY_PATH_PREFIXES = frozenset([
      'HKEY_CURRENT_USER',
      'HKEY_LOCAL_MACHINE\\SYSTEM',
      'HKEY_LOCAL_MACHINE\\SOFTWARE',
      'HKEY_LOCAL_MACHINE\\SAM',
      'HKEY_LOCAL_MACHINE\\SECURITY',
      'HKEY_USERS'])

  def __init__(self, artifacts_registry, knowledge_base):
    """Initializes an artifact definitions filters helper.

    Args:
      artifacts_registry (artifacts.ArtifactDefinitionsRegistry): artifact
          definitions registry.
      knowledge_base (KnowledgeBase): contains information from the source
          data needed for filtering.
    """
    super(ArtifactDefinitionsFiltersHelper, self).__init__()
    self._artifacts_registry = artifacts_registry
    self._knowledge_base = knowledge_base

    self.file_system_artifact_names = set()
    self.registry_artifact_names = set()

  def _BuildFindSpecsFromArtifact(self, definition, environment_variables):
    """Builds find specifications from an artifact definition.

    Args:
      definition (artifacts.ArtifactDefinition): artifact definition.
      environment_variables (list[EnvironmentVariableArtifact]):
          environment variables.

    Returns:
      list[dfvfs.FindSpec|dfwinreg.FindSpec]: dfVFS or dfWinReg find
          specifications.
    """
    find_specs = []
    for source in definition.sources:
      if source.type_indicator == artifact_types.TYPE_INDICATOR_FILE:
        for path_entry in set(source.paths):
          specifications = self._BuildFindSpecsFromFileSourcePath(
              path_entry, source.separator, environment_variables,
              self._knowledge_base.user_accounts)
          find_specs.extend(specifications)
          self.file_system_artifact_names.add(definition.name)

      elif (source.type_indicator ==
            artifact_types.TYPE_INDICATOR_WINDOWS_REGISTRY_KEY):
        for key_path in set(source.keys):
          if ArtifactDefinitionsFiltersHelper.CheckKeyCompatibility(key_path):
            specifications = self._BuildFindSpecsFromRegistrySourceKey(key_path)
            find_specs.extend(specifications)
            self.registry_artifact_names.add(definition.name)

      elif (source.type_indicator ==
            artifact_types.TYPE_INDICATOR_WINDOWS_REGISTRY_VALUE):
        # TODO: Handle Registry Values Once Supported in dfwinreg.
        # https://github.com/log2timeline/dfwinreg/issues/98

        # Use set-comprehension to create a set of the source key paths.
        key_paths = {
            key_value['key'] for key_value in source.key_value_pairs}
        key_paths_string = ', '.join(key_paths)

        logger.warning((
            'Windows Registry values are not supported, extracting keys: '
            '"{0!s}"').format(key_paths_string))

        for key_path in key_paths:
          if ArtifactDefinitionsFiltersHelper.CheckKeyCompatibility(key_path):
            specifications = self._BuildFindSpecsFromRegistrySourceKey(key_path)
            find_specs.extend(specifications)
            self.registry_artifact_names.add(definition.name)

      elif (source.type_indicator ==
            artifact_types.TYPE_INDICATOR_ARTIFACT_GROUP):
        for name in source.names:
          specifications = self._BuildFindSpecsFromGroupName(
              name, environment_variables)
          find_specs.extend(specifications)

      else:
        logger.warning(
            'Unsupported artifact definition source type: "{0:s}"'.format(
                source.type_indicator))

    return find_specs

  def _BuildFindSpecsFromGroupName(self, group_name, environment_variables):
    """Builds find specifications from a artifact group name.

    Args:
      group_name (str): artifact group name.
      environment_variables (list[str]): environment variable attributes used to
          dynamically populate environment variables in file and registry
          artifacts.

    Returns:
      list[dfwinreg.FindSpec|dfvfs.FindSpec]: find specifications or None if no
          artifact with the given name can be retrieved.
    """
    definition = self._artifacts_registry.GetDefinitionByName(group_name)
    if not definition:
      return None

    return self._BuildFindSpecsFromArtifact(definition, environment_variables)

  def _BuildFindSpecsFromRegistrySourceKey(self, key_path):
    """Build find specifications from a Windows Registry source type.

    Args:
      key_path (str): Windows Registry key path defined by the source.

    Returns:
      list[dfwinreg.FindSpec]: find specifications for the Windows Registry
          source type.
    """
    find_specs = []
<<<<<<< HEAD
    for key_path_glob in path_helper.PathHelper.ExpandRecursiveGlobs(
=======
    for key_path_glob in path_helper.PathHelper.ExpandGlobStars(
>>>>>>> e128a9f7
        key_path, '\\'):
      logger.debug('building find spec from key path glob: {0:s}'.format(
          key_path_glob))

      key_path_glob_upper = key_path_glob.upper()
      if key_path_glob_upper.startswith('HKEY_USERS\\%%USERS.SID%%'):
        key_path_glob = 'HKEY_CURRENT_USER{0:s}'.format(key_path_glob[26:])

      find_spec = registry_searcher.FindSpec(key_path_glob=key_path_glob)
      find_specs.append(find_spec)

    return find_specs

  def _BuildFindSpecsFromFileSourcePath(
      self, source_path, path_separator, environment_variables, user_accounts):
    """Builds find specifications from a file source type.

    Args:
      source_path (str): file system path defined by the source.
      path_separator (str): file system path segment separator.
      environment_variables (list[str]): environment variable attributes used to
          dynamically populate environment variables in key.
      user_accounts (list[str]): identified user accounts stored in the
          knowledge base.

    Returns:
      list[dfvfs.FindSpec]: find specifications for the file source type.
    """
    find_specs = []
<<<<<<< HEAD
    for path_glob in path_helper.PathHelper.ExpandRecursiveGlobs(
=======
    for path_glob in path_helper.PathHelper.ExpandGlobStars(
>>>>>>> e128a9f7
        source_path, path_separator):
      logger.debug('building find spec from path glob: {0:s}'.format(
          path_glob))

      for path in path_helper.PathHelper.ExpandUsersVariablePath(
          path_glob, path_separator, user_accounts):
        logger.debug('building find spec from path: {0:s}'.format(path))

        if '%' in path:
          path = path_helper.PathHelper.ExpandWindowsPath(
              path, environment_variables)
          logger.debug('building find spec from expanded path: {0:s}'.format(
              path))

        if not path.startswith(path_separator):
          logger.warning((
              'The path filter must be defined as an absolute path: '
              '"{0:s}"').format(path))
          continue

        try:
          find_spec = file_system_searcher.FindSpec(
              case_sensitive=False, location_glob=path,
              location_separator=path_separator)
        except ValueError as exception:
          logger.error((
              'Unable to build find specification for path: "{0:s}" with '
              'error: {1!s}').format(path, exception))
          continue

        find_specs.append(find_spec)

    return find_specs

  def BuildFindSpecs(self, artifact_filter_names, environment_variables=None):
    """Builds find specifications from artifact definitions.

    Args:
      artifact_filter_names (list[str]): names of artifact definitions that are
          used for filtering file system and Windows Registry key paths.
      environment_variables (Optional[list[EnvironmentVariableArtifact]]):
          environment variables.
    """
    find_specs = []
    for name in artifact_filter_names:
      definition = self._artifacts_registry.GetDefinitionByName(name)
      if not definition:
        logger.debug('undefined artifact definition: {0:s}'.format(name))
        continue

      logger.debug('building find spec from artifact definition: {0:s}'.format(
          name))
      artifact_find_specs = self._BuildFindSpecsFromArtifact(
          definition, environment_variables)
      find_specs.extend(artifact_find_specs)

    for find_spec in find_specs:
      if isinstance(find_spec, file_system_searcher.FindSpec):
        self.included_file_system_find_specs.append(find_spec)

      elif isinstance(find_spec, registry_searcher.FindSpec):
        self.registry_find_specs.append(find_spec)

      else:
        logger.warning('Unsupported find specification type: {0:s}'.format(
            type(find_spec)))

  @classmethod
  def CheckKeyCompatibility(cls, key_path):
    """Checks if a Windows Registry key path is supported by dfWinReg.

    Args:
      key_path (str): path of the Windows Registry key.

    Returns:
      bool: True if key is compatible or False if not.
    """
    key_path_upper = key_path.upper()
    for key_path_prefix in cls._COMPATIBLE_REGISTRY_KEY_PATH_PREFIXES:
      if key_path_upper.startswith(key_path_prefix):
        return True

    logger.warning('Key path: "{0:s}" is currently not supported'.format(
        key_path))
    return False<|MERGE_RESOLUTION|>--- conflicted
+++ resolved
@@ -147,11 +147,7 @@
           source type.
     """
     find_specs = []
-<<<<<<< HEAD
-    for key_path_glob in path_helper.PathHelper.ExpandRecursiveGlobs(
-=======
     for key_path_glob in path_helper.PathHelper.ExpandGlobStars(
->>>>>>> e128a9f7
         key_path, '\\'):
       logger.debug('building find spec from key path glob: {0:s}'.format(
           key_path_glob))
@@ -181,11 +177,7 @@
       list[dfvfs.FindSpec]: find specifications for the file source type.
     """
     find_specs = []
-<<<<<<< HEAD
-    for path_glob in path_helper.PathHelper.ExpandRecursiveGlobs(
-=======
     for path_glob in path_helper.PathHelper.ExpandGlobStars(
->>>>>>> e128a9f7
         source_path, path_separator):
       logger.debug('building find spec from path glob: {0:s}'.format(
           path_glob))
