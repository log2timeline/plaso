# -*- coding: utf-8 -*-
"""The pinfo CLI tool."""

from __future__ import unicode_literals

import argparse
import collections
import json
import os
import uuid

from dfdatetime import posix_time as dfdatetime_posix_time

from plaso.cli import logger
from plaso.cli import tool_options
from plaso.cli import tools
from plaso.cli import views
from plaso.cli.helpers import manager as helpers_manager
from plaso.engine import knowledge_base
from plaso.lib import definitions
from plaso.lib import errors
from plaso.lib import loggers
from plaso.serializer import json_serializer
from plaso.storage import factory as storage_factory


class PinfoTool(
    tools.CLITool,
    tool_options.StorageFileOptions):
  """Pinfo CLI tool."""

  NAME = 'pinfo'
  DESCRIPTION = (
      'Shows information about a Plaso storage file, for example how it was '
      'collected, what information was extracted from a source, etc.')

  _INDENTATION_LEVEL = 8

  def __init__(self, input_reader=None, output_writer=None):
    """Initializes the CLI tool object.

    Args:
      input_reader (Optional[InputReader]): input reader, where None indicates
          that the stdin input reader should be used.
      output_writer (Optional[OutputWriter]): output writer, where None
          indicates that the stdout output writer should be used.
    """
    super(PinfoTool, self).__init__(
        input_reader=input_reader, output_writer=output_writer)
    self._compare_storage_file_path = None
    self._output_filename = None
    self._output_format = None
    self._process_memory_limit = None
    self._storage_file_path = None
    self._verbose = False

    self.compare_storage_information = False

  def _CalculateStorageCounters(self, storage_reader):
    """Calculates the counters of the entire storage.

    Args:
      storage_reader (StorageReader): storage reader.

    Returns:
      dict[str, collections.Counter]: storage counters.
    """
    analysis_reports_counter = collections.Counter()
    analysis_reports_counter_error = False
    event_labels_counter = collections.Counter()
    event_labels_counter_error = False
    parsers_counter = collections.Counter()
    parsers_counter_error = False

    for session in storage_reader.GetSessions():
<<<<<<< HEAD
      # Check for a dict for backwards compatibility.
      if isinstance(session.analysis_reports_counter, dict):
        analysis_reports_counter += collections.Counter(
            session.analysis_reports_counter)
      elif isinstance(session.analysis_reports_counter, collections.Counter):
=======
      if isinstance(session.analysis_reports_counter, collections.Counter):
>>>>>>> e128a9f7
        analysis_reports_counter += session.analysis_reports_counter
      else:
        analysis_reports_counter_error = True

      if isinstance(session.event_labels_counter, collections.Counter):
        event_labels_counter += session.event_labels_counter
      else:
        event_labels_counter_error = True

      if isinstance(session.parsers_counter, collections.Counter):
        parsers_counter += session.parsers_counter
      else:
        parsers_counter_error = True

    storage_counters = {}

    warnings_by_path_spec = collections.Counter()
    warnings_by_parser_chain = collections.Counter()

    for warning in list(storage_reader.GetWarnings()):
      warnings_by_path_spec[warning.path_spec.comparable] += 1
      warnings_by_parser_chain[warning.parser_chain] += 1

    storage_counters['warnings_by_path_spec'] = warnings_by_path_spec
    storage_counters['warnings_by_parser_chain'] = warnings_by_parser_chain

    if not analysis_reports_counter_error:
      storage_counters['analysis_reports'] = analysis_reports_counter

    if not event_labels_counter_error:
      storage_counters['event_labels'] = event_labels_counter

    if not parsers_counter_error:
      storage_counters['parsers'] = parsers_counter

    return storage_counters

  def _CompareCounter(self, counter, compare_counter):
    """Compares two counters.

    Args:
      counter (collections.Counter): counter.
      compare_counter (collections.Counter): counter to compare against.

    Returns:
      dict[str, tuple[int, int]]: mismatching results per key.
    """
    keys = set(counter.keys())
    keys.union(compare_counter.keys())

    differences = {}
    for key in keys:
      value = counter.get(key, 0)
      compare_value = compare_counter.get(key, 0)
      if value != compare_value:
        differences[key] = (value, compare_value)

    return differences

  def _PrintCounterDifferences(
      self, differences, column_names=None, reverse=False, title=None):
    """Prints the counter differences.

    Args:
      differences (dict[str, tuple[int, int]]): mismatching results per key.
      column_names (Optional[list[str]]): column names.
      reverse (Optional[bool]): True if the key and values of differences
          should be printed in reverse order.
      title (Optional[str]): title.
    """
    # TODO: add support for 3 column table?
    table_view = views.ViewsFactory.GetTableView(
        self._views_format_type, column_names=column_names, title=title)
<<<<<<< HEAD

    for key, value in sorted(differences.items()):
      value_string = '{0:d} ({1:d})'.format(value[0], value[1])
      if reverse:
        table_view.AddRow([value_string, key])
      else:
        table_view.AddRow([key, value_string])

    table_view.Write(self._output_writer)
    self._output_writer.Write('\n')

  def _CompareStores(self, storage_reader, compare_storage_reader):
    """Compares the contents of two stores.

    Args:
      storage_reader (StorageReader): storage reader.
      compare_storage_reader (StorageReader): storage to compare against.

=======

    for key, value in sorted(differences.items()):
      value_string = '{0:d} ({1:d})'.format(value[0], value[1])
      if reverse:
        table_view.AddRow([value_string, key])
      else:
        table_view.AddRow([key, value_string])

    table_view.Write(self._output_writer)
    self._output_writer.Write('\n')

  def _CompareStores(self, storage_reader, compare_storage_reader):
    """Compares the contents of two stores.

    Args:
      storage_reader (StorageReader): storage reader.
      compare_storage_reader (StorageReader): storage to compare against.

>>>>>>> e128a9f7
    Returns:
      bool: True if the content of the stores is identical.
    """
    stores_are_identical = True

    storage_counters = self._CalculateStorageCounters(storage_reader)
    compare_storage_counters = self._CalculateStorageCounters(
        compare_storage_reader)

    # Compare number of events.
    parsers_counter = storage_counters.get('parsers', collections.Counter())
    compare_parsers_counter = compare_storage_counters.get(
        'parsers', collections.Counter())
    differences = self._CompareCounter(parsers_counter, compare_parsers_counter)

    if differences:
      stores_are_identical = False

      self._PrintCounterDifferences(
          differences,
          column_names=['Parser (plugin) name', 'Number of events'],
          title='Events generated per parser')

    # Compare warnings by parser chain.
    warnings_counter = storage_counters.get(
        'warnings_by_parser_chain', collections.Counter())
    compare_warnings_counter = compare_storage_counters.get(
        'warnings_by_parser_chain', collections.Counter())
    differences = self._CompareCounter(
        warnings_counter, compare_warnings_counter)

    if differences:
      stores_are_identical = False

      self._PrintCounterDifferences(
          differences,
          column_names=['Parser (plugin) name', 'Number of warnings'],
          title='Warnings generated per parser')

    # Compare warnings by path specification
    warnings_counter = storage_counters.get(
        'warnings_by_path_spec', collections.Counter())
    compare_warnings_counter = compare_storage_counters.get(
        'warnings_by_path_spec', collections.Counter())
    differences = self._CompareCounter(
        warnings_counter, compare_warnings_counter)

    if differences:
      stores_are_identical = False

      self._PrintCounterDifferences(
          differences, column_names=['Number of warnings', 'Pathspec'],
          reverse=True, title='Pathspecs with most warnings')

    # Compare event labels.
    labels_counter = storage_counters.get('event_labels', collections.Counter())
    compare_labels_counter = compare_storage_counters.get(
        'event_labels', collections.Counter())
    differences = self._CompareCounter(labels_counter, compare_labels_counter)

    if differences:
      stores_are_identical = False

      self._PrintCounterDifferences(
          differences, column_names=['Label', 'Number of event tags'],
          title='Event tags generated per label')

    # Compare analysis reports.
    reports_counter = storage_counters.get(
        'analysis_reports', collections.Counter())
    compare_reports_counter = compare_storage_counters.get(
        'analysis_reports', collections.Counter())
    differences = self._CompareCounter(reports_counter, compare_reports_counter)

    if differences:
      stores_are_identical = False

      self._PrintCounterDifferences(
          differences, column_names=['Plugin name', 'Number of reports'],
          title='Reports generated per plugin')

    return stores_are_identical

  def _PrintAnalysisReportCounter(
      self, analysis_reports_counter, session_identifier=None):
    """Prints the analysis reports counter.

    Args:
      analysis_reports_counter (collections.Counter): number of analysis
          reports per analysis plugin.
      session_identifier (Optional[str]): session identifier, formatted as
          a UUID.
    """
    if not analysis_reports_counter:
      return

    title = 'Reports generated per plugin'
    if session_identifier:
      title = '{0:s}: {1:s}'.format(title, session_identifier)

    table_view = views.ViewsFactory.GetTableView(
        self._views_format_type,
        column_names=['Plugin name', 'Number of reports'], title=title)

    for key, value in sorted(analysis_reports_counter.items()):
      if key != 'total':
        table_view.AddRow([key, value])

    try:
      total = analysis_reports_counter['total']
    except KeyError:
      total = 'N/A'

    table_view.AddRow(['Total', total])

    table_view.Write(self._output_writer)

  def _PrintAnalysisReportsDetails(self, storage_reader):
    """Prints the details of the analysis reports.

    Args:
      storage_reader (StorageReader): storage reader.
    """
    if not storage_reader.HasAnalysisReports():
      self._output_writer.Write('No analysis reports stored.\n\n')
      return

    for index, analysis_report in enumerate(
        storage_reader.GetAnalysisReports()):
      title = 'Analysis report: {0:d}'.format(index)
      table_view = views.ViewsFactory.GetTableView(
          self._views_format_type, title=title)

      table_view.AddRow(['String', analysis_report.GetString()])

      table_view.Write(self._output_writer)

  def _PrintWarningCounters(self, storage_counters):
    """Prints a summary of the warnings.

    Args:
      storage_counters (dict): storage counters.
    """
    warnings_by_pathspec = storage_counters.get('warnings_by_path_spec', {})
    warnings_by_parser_chain = storage_counters.get(
        'warnings_by_parser_chain', {})
    if not warnings_by_parser_chain:
      self._output_writer.Write('No warnings stored.\n\n')
      return

    table_view = views.ViewsFactory.GetTableView(
        self._views_format_type,
        column_names=['Parser (plugin) name', 'Number of warnings'],
        title='Warnings generated per parser')
    for parser_chain, count in warnings_by_parser_chain.items():
      parser_chain = parser_chain or '<No parser>'
      table_view.AddRow([parser_chain, '{0:d}'.format(count)])
    table_view.Write(self._output_writer)

    table_view = views.ViewsFactory.GetTableView(
        self._views_format_type,
        column_names=['Number of warnings', 'Pathspec'],
        title='Pathspecs with most warnings')

    top_pathspecs = warnings_by_pathspec.most_common(10)
    for pathspec, count in top_pathspecs:
      for path_index, line in enumerate(pathspec.split('\n')):
        if not line:
          continue

        if path_index == 0:
          table_view.AddRow(['{0:d}'.format(count), line])
        else:
          table_view.AddRow(['', line])

    table_view.Write(self._output_writer)

  def _PrintWarningsDetails(self, storage):
    """Prints the details of the warnings.

    Args:
      storage (BaseStore): storage.
    """
    if not storage.HasWarnings():
      self._output_writer.Write('No warnings stored.\n\n')
      return

    for index, warning in enumerate(storage.GetWarnings()):
      title = 'Warning: {0:d}'.format(index)
      table_view = views.ViewsFactory.GetTableView(
          self._views_format_type, title=title)

      table_view.AddRow(['Message', warning.message])
      table_view.AddRow(['Parser chain', warning.parser_chain])

      path_specification = warning.path_spec.comparable
      for path_index, line in enumerate(path_specification.split('\n')):
        if not line:
          continue

        if path_index == 0:
          table_view.AddRow(['Path specification', line])
        else:
          table_view.AddRow(['', line])

      table_view.Write(self._output_writer)

  def _PrintEventLabelsCounter(
      self, event_labels_counter, session_identifier=None):
    """Prints the event labels counter.

    Args:
      event_labels_counter (collections.Counter): number of event tags per
          label.
      session_identifier (Optional[str]): session identifier, formatted as
          a UUID.
    """
    if not event_labels_counter:
      return

    title = 'Event tags generated per label'
    if session_identifier:
      title = '{0:s}: {1:s}'.format(title, session_identifier)

    table_view = views.ViewsFactory.GetTableView(
        self._views_format_type,
        column_names=['Label', 'Number of event tags'], title=title)

    for key, value in sorted(event_labels_counter.items()):
      if key != 'total':
        table_view.AddRow([key, value])

    try:
      total = event_labels_counter['total']
    except KeyError:
      total = 'N/A'

    table_view.AddRow(['Total', total])

    table_view.Write(self._output_writer)

  def _PrintParsersCounter(self, parsers_counter, session_identifier=None):
    """Prints the parsers counter

    Args:
      parsers_counter (collections.Counter): number of events per parser or
          parser plugin.
      session_identifier (Optional[str]): session identifier, formatted as
          a UUID.
    """
    if not parsers_counter:
      self._output_writer.Write('No events stored.\n\n')
      return

    title = 'Events generated per parser'
    if session_identifier:
      title = '{0:s}: {1:s}'.format(title, session_identifier)

    table_view = views.ViewsFactory.GetTableView(
        self._views_format_type,
        column_names=['Parser (plugin) name', 'Number of events'],
        title=title)

    for key, value in sorted(parsers_counter.items()):
      if key != 'total':
        table_view.AddRow([key, value])

    table_view.AddRow(['Total', parsers_counter['total']])

    table_view.Write(self._output_writer)

<<<<<<< HEAD
  def _PrintPreprocessingInformation(self, storage_reader, session_number=None):
=======
  def _PrintPreprocessingInformation(
      self, storage_reader, session_identifier=None):
>>>>>>> e128a9f7
    """Prints the details of the preprocessing information.

    Args:
      storage_reader (StorageReader): storage reader.
<<<<<<< HEAD
      session_number (Optional[int]): session number.
=======
      session_identifier (Optional[str]): session identifier, formatted as
          a UUID.
>>>>>>> e128a9f7
    """
    knowledge_base_object = knowledge_base.KnowledgeBase()

    storage_reader.ReadPreprocessingInformation(knowledge_base_object)
<<<<<<< HEAD
=======

    lookup_identifier = session_identifier
    if lookup_identifier:
      # The knowledge base requires the session identifier to be formatted in
      # hexadecimal representation.
      lookup_identifier = lookup_identifier.replace('-', '')
>>>>>>> e128a9f7

    system_configuration = knowledge_base_object.GetSystemConfigurationArtifact(
        session_identifier=lookup_identifier)
    if not system_configuration:
      return

    title = 'System configuration'
    if session_identifier:
      title = '{0:s}: {1:s}'.format(title, session_identifier)

    table_view = views.ViewsFactory.GetTableView(
        self._views_format_type, title=title)

    hostname = 'N/A'
    if system_configuration.hostname:
      hostname = system_configuration.hostname.name

    operating_system = system_configuration.operating_system or 'N/A'
    operating_system_product = (
        system_configuration.operating_system_product or 'N/A')
    operating_system_version = (
        system_configuration.operating_system_version or 'N/A')
    code_page = system_configuration.code_page or 'N/A'
    keyboard_layout = system_configuration.keyboard_layout or 'N/A'
    time_zone = system_configuration.time_zone or 'N/A'

    table_view.AddRow(['Hostname', hostname])
    table_view.AddRow(['Operating system', operating_system])
    table_view.AddRow(['Operating system product', operating_system_product])
    table_view.AddRow(['Operating system version', operating_system_version])
    table_view.AddRow(['Code page', code_page])
    table_view.AddRow(['Keyboard layout', keyboard_layout])
    table_view.AddRow(['Time zone', time_zone])

    table_view.Write(self._output_writer)

    title = 'Available time zones'
    if session_identifier:
      title = '{0:s}: {1:s}'.format(title, session_identifier)

    table_view = views.ViewsFactory.GetTableView(
        self._views_format_type,
        column_names=['Name', ''], title=title)

    for time_zone in system_configuration.available_time_zones:
      table_view.AddRow([time_zone.name, ''])

    table_view.Write(self._output_writer)

    title = 'User accounts'
    if session_identifier:
      title = '{0:s}: {1:s}'.format(title, session_identifier)

    table_view = views.ViewsFactory.GetTableView(
        self._views_format_type,
        column_names=['Username', 'User directory'], title=title)

    for user_account in system_configuration.user_accounts:
      table_view.AddRow([
          user_account.username, user_account.user_directory])

    table_view.Write(self._output_writer)

  def _PrintSessionsDetails(self, storage_reader):
    """Prints the details of the sessions.

    Args:
      storage_reader (BaseStore): storage.
    """
<<<<<<< HEAD
    for session_number, session in enumerate(storage_reader.GetSessions()):
=======
    for session in storage_reader.GetSessions():
>>>>>>> e128a9f7
      session_identifier = uuid.UUID(hex=session.identifier)
      session_identifier = '{0!s}'.format(session_identifier)

      start_time = 'N/A'
      if session.start_time is not None:
        date_time = dfdatetime_posix_time.PosixTimeInMicroseconds(
            timestamp=session.start_time)
        start_time = date_time.CopyToDateTimeStringISO8601()

      completion_time = 'N/A'
      if session.completion_time is not None:
        date_time = dfdatetime_posix_time.PosixTimeInMicroseconds(
            timestamp=session.completion_time)
        completion_time = date_time.CopyToDateTimeStringISO8601()

      enabled_parser_names = 'N/A'
      if session.enabled_parser_names:
        enabled_parser_names = ', '.join(sorted(session.enabled_parser_names))

      command_line_arguments = session.command_line_arguments or 'N/A'
      parser_filter_expression = session.parser_filter_expression or 'N/A'
      preferred_encoding = session.preferred_encoding or 'N/A'
<<<<<<< HEAD
      # Workaround for some older Plaso releases writing preferred encoding as
      # bytes.
      if isinstance(preferred_encoding, py2to3.BYTES_TYPE):
        preferred_encoding = preferred_encoding.decode('utf-8')
=======

>>>>>>> e128a9f7
      if session.artifact_filters:
        artifact_filters_string = ', '.join(session.artifact_filters)
      else:
        artifact_filters_string = 'N/A'
      filter_file = session.filter_file or 'N/A'
      number_of_event_sources = storage_reader.GetNumberOfEventSources()

      title = 'Session: {0:s}'.format(session_identifier)
      table_view = views.ViewsFactory.GetTableView(
          self._views_format_type, title=title)

      table_view.AddRow(['Start time', start_time])
      table_view.AddRow(['Completion time', completion_time])
      table_view.AddRow(['Product name', session.product_name])
      table_view.AddRow(['Product version', session.product_version])
      table_view.AddRow(['Command line arguments', command_line_arguments])
      table_view.AddRow(['Parser filter expression', parser_filter_expression])
      table_view.AddRow(['Enabled parser and plugins', enabled_parser_names])
      table_view.AddRow(['Preferred encoding', preferred_encoding])
      table_view.AddRow(['Debug mode', session.debug_mode])
      table_view.AddRow(['Artifact filters', artifact_filters_string])
      table_view.AddRow(['Filter file', filter_file])
      table_view.AddRow(['Number of event sources', number_of_event_sources])

      table_view.Write(self._output_writer)

      if self._verbose:
<<<<<<< HEAD
        self._PrintPreprocessingInformation(storage_reader, session_number + 1)
=======
        self._PrintPreprocessingInformation(
            storage_reader, session_identifier=session_identifier)
>>>>>>> e128a9f7

        self._PrintParsersCounter(
            session.parsers_counter, session_identifier=session_identifier)

        self._PrintAnalysisReportCounter(
            session.analysis_reports_counter,
            session_identifier=session_identifier)

        self._PrintEventLabelsCounter(
            session.event_labels_counter,
            session_identifier=session_identifier)

  def _PrintSessionsOverview(self, storage_reader):
    """Prints a sessions overview.

    Args:
      storage_reader (StorageReader): storage reader.
    """
    table_view = views.ViewsFactory.GetTableView(
        self._views_format_type, title='Sessions')

    for session in storage_reader.GetSessions():
<<<<<<< HEAD
      start_time = timelib.Timestamp.CopyToIsoFormat(
          session.start_time)
=======
      date_time = dfdatetime_posix_time.PosixTimeInMicroseconds(
          timestamp=session.start_time)
      start_time = date_time.CopyToDateTimeStringISO8601()

>>>>>>> e128a9f7
      session_identifier = uuid.UUID(hex=session.identifier)
      session_identifier = '{0!s}'.format(session_identifier)
      table_view.AddRow([session_identifier, start_time])

    table_view.Write(self._output_writer)

  def _PrintStorageInformationAsText(self, storage_reader):
    """Prints information about the store as human-readable text.

    Args:
      storage_reader (StorageReader): storage reader.
    """
    storage_type = storage_reader.GetStorageType()
    serialization_format = storage_reader.GetSerializationFormat()
    format_version = storage_reader.GetFormatVersion()

    table_view = views.ViewsFactory.GetTableView(
        self._views_format_type, title='Plaso Storage Information')
    table_view.AddRow(['Filename', os.path.basename(self._storage_file_path)])
<<<<<<< HEAD
    table_view.AddRow(['Format version', storage_reader.format_version])
    table_view.AddRow(
        ['Serialization format', storage_reader.serialization_format])
    table_view.Write(self._output_writer)

    if storage_reader.storage_type == definitions.STORAGE_TYPE_SESSION:
=======
    table_view.AddRow(['Format version', format_version])
    table_view.AddRow(['Serialization format', serialization_format])
    table_view.Write(self._output_writer)

    if storage_type == definitions.STORAGE_TYPE_SESSION:
>>>>>>> e128a9f7
      self._PrintSessionsOverview(storage_reader)
      self._PrintSessionsDetails(storage_reader)

      storage_counters = self._CalculateStorageCounters(storage_reader)

      if 'parsers' not in storage_counters:
        self._output_writer.Write(
            'Unable to determine number of events generated per parser.\n')
      else:
        self._PrintParsersCounter(storage_counters['parsers'])

      if 'analysis_reports' not in storage_counters:
        self._output_writer.Write(
            'Unable to determine number of reports generated per plugin.\n')
      else:
        self._PrintAnalysisReportCounter(storage_counters['analysis_reports'])

      if 'event_labels' not in storage_counters:
        self._output_writer.Write(
            'Unable to determine number of event tags generated per label.\n')
      else:
        self._PrintEventLabelsCounter(storage_counters['event_labels'])

      self._PrintWarningCounters(storage_counters)

      if self._verbose:
        self._PrintWarningsDetails(storage_reader)
<<<<<<< HEAD

      self._PrintAnalysisReportsDetails(storage_reader)

    elif storage_reader.storage_type == definitions.STORAGE_TYPE_TASK:
      self._PrintTasksInformation(storage_reader)

=======

      self._PrintAnalysisReportsDetails(storage_reader)

    elif storage_type == definitions.STORAGE_TYPE_TASK:
      self._PrintTasksInformation(storage_reader)

>>>>>>> e128a9f7
  def _PrintStorageInformationAsJSON(self, storage_reader):
    """Writes a summary of sessions as machine-readable JSON.

    Args:
      storage_reader (StorageReader): storage reader.
    """
    serializer = json_serializer.JSONAttributeContainerSerializer
    storage_counters = self._CalculateStorageCounters(storage_reader)
    storage_counters_json = json.dumps(storage_counters)
    self._output_writer.Write('{')
    self._output_writer.Write('"storage_counters": {0:s}'.format(
        storage_counters_json))
    self._output_writer.Write(',\n')
    self._output_writer.Write(' "sessions": {')
    for index, session in enumerate(storage_reader.GetSessions()):
      json_string = serializer.WriteSerialized(session)
      if index != 0:
        self._output_writer.Write(',\n')
      self._output_writer.Write('"session_{0:s}": {1:s} '.format(
          session.identifier, json_string))
    self._output_writer.Write('}}')

  def _PrintTasksInformation(self, storage_reader):
    """Prints information about the tasks.

    Args:
      storage_reader (StorageReader): storage reader.
    """
    table_view = views.ViewsFactory.GetTableView(
        self._views_format_type, title='Tasks')

    for task_start, _ in storage_reader.GetSessions():
<<<<<<< HEAD
      start_time = timelib.Timestamp.CopyToIsoFormat(
          task_start.timestamp)
=======
      date_time = dfdatetime_posix_time.PosixTimeInMicroseconds(
          timestamp=task_start.timestamp)
      start_time = date_time.CopyToDateTimeStringISO8601()

>>>>>>> e128a9f7
      task_identifier = uuid.UUID(hex=task_start.identifier)
      task_identifier = '{0!s}'.format(task_identifier)
      table_view.AddRow([task_identifier, start_time])

    table_view.Write(self._output_writer)

  def CompareStores(self):
    """Compares the contents of two stores.

    Returns:
      bool: True if the content of the stores is identical.
    """
    storage_reader = storage_factory.StorageFactory.CreateStorageReaderForFile(
        self._storage_file_path)
    if not storage_reader:
      logger.error(
          'Format of storage file: {0:s} not supported'.format(
              self._storage_file_path))
      return False

    compare_storage_reader = (
        storage_factory.StorageFactory.CreateStorageReaderForFile(
            self._compare_storage_file_path))
    if not compare_storage_reader:
      logger.error(
          'Format of storage file: {0:s} not supported'.format(
              self._compare_storage_file_path))
      return False

    try:
      result = self._CompareStores(storage_reader, compare_storage_reader)

    finally:
      compare_storage_reader.Close()
      storage_reader.Close()

    if result:
      self._output_writer.Write('Storage files are identical.\n')
    else:
      self._output_writer.Write('Storage files are different.\n')

    return result

  def ParseArguments(self, arguments):
    """Parses the command line arguments.

    Args:
      arguments (list[str]): command line arguments.

    Returns:
      bool: True if the arguments were successfully parsed.
    """
    loggers.ConfigureLogging()

    argument_parser = argparse.ArgumentParser(
        description=self.DESCRIPTION, add_help=False,
        formatter_class=argparse.RawDescriptionHelpFormatter)

    self.AddBasicOptions(argument_parser)

    argument_helper_names = ['storage_file']
    if self._CanEnforceProcessMemoryLimit():
      argument_helper_names.append('process_resources')
    helpers_manager.ArgumentHelperManager.AddCommandLineArguments(
        argument_parser, names=argument_helper_names)

    argument_parser.add_argument(
        '--compare', dest='compare_storage_file', type=str,
        action='store', default='', metavar='STORAGE_FILE', help=(
            'The path of the storage file to compare against.'))

    argument_parser.add_argument(
        '--output_format', '--output-format', dest='output_format', type=str,
        choices=['text', 'json'], action='store', default='text',
        metavar='FORMAT', help=(
            'Format of the output, the default is: text. Supported options: '
            'json, text.'))

    argument_parser.add_argument(
        '-v', '--verbose', dest='verbose', action='store_true',
        default=False, help='Print verbose output.')

    argument_parser.add_argument(
        '-w', '--write', metavar='OUTPUTFILE', dest='write',
        help='Output filename.')

    try:
      options = argument_parser.parse_args(arguments)
    except UnicodeEncodeError:
      # If we get here we are attempting to print help in a non-Unicode
      # terminal.
      self._output_writer.Write('\n')
      self._output_writer.Write(argument_parser.format_help())
      return False

    try:
      self.ParseOptions(options)
    except errors.BadConfigOption as exception:
      self._output_writer.Write('ERROR: {0!s}\n'.format(exception))
      self._output_writer.Write('\n')
      self._output_writer.Write(argument_parser.format_usage())
      return False

    loggers.ConfigureLogging(
        debug_output=self._debug_mode, filename=self._log_file,
        quiet_mode=self._quiet_mode)

    return True

  def ParseOptions(self, options):
    """Parses the options.

    Args:
      options (argparse.Namespace): command line arguments.

    Raises:
      BadConfigOption: if the options are invalid.
    """
    self._ParseInformationalOptions(options)

    self._verbose = getattr(options, 'verbose', False)

    self.show_troubleshooting = getattr(options, 'show_troubleshooting', False)
    if self.show_troubleshooting:
      return

    self._output_filename = getattr(options, 'write', None)

    argument_helper_names = ['process_resources', 'storage_file']
    helpers_manager.ArgumentHelperManager.ParseOptions(
        options, self, names=argument_helper_names)

    # TODO: move check into _CheckStorageFile.
    if not self._storage_file_path:
      raise errors.BadConfigOption('Missing storage file option.')

    if not os.path.isfile(self._storage_file_path):
      raise errors.BadConfigOption(
          'No such storage file: {0:s}.'.format(self._storage_file_path))

    compare_storage_file_path = self.ParseStringOption(
        options, 'compare_storage_file')
    if compare_storage_file_path:
      if not os.path.isfile(compare_storage_file_path):
        raise errors.BadConfigOption(
            'No such storage file: {0:s}.'.format(compare_storage_file_path))

      self._compare_storage_file_path = compare_storage_file_path
      self.compare_storage_information = True

    self._output_format = self.ParseStringOption(options, 'output_format')

    if self._output_filename:
      if os.path.exists(self._output_filename):
        raise errors.BadConfigOption(
            'Output file already exists: {0:s}.'.format(self._output_filename))
      output_file_object = open(self._output_filename, 'wb')
      self._output_writer = tools.FileObjectOutputWriter(output_file_object)

    self._EnforceProcessMemoryLimit(self._process_memory_limit)

  def PrintStorageInformation(self):
    """Prints the storage information."""
    storage_reader = storage_factory.StorageFactory.CreateStorageReaderForFile(
        self._storage_file_path)
    if not storage_reader:
      logger.error(
          'Format of storage file: {0:s} not supported'.format(
              self._storage_file_path))
      return

    try:
      if self._output_format == 'json':
        self._PrintStorageInformationAsJSON(storage_reader)
      elif self._output_format == 'text':
        self._PrintStorageInformationAsText(storage_reader)
    finally:
      storage_reader.Close()<|MERGE_RESOLUTION|>--- conflicted
+++ resolved
@@ -73,15 +73,7 @@
     parsers_counter_error = False
 
     for session in storage_reader.GetSessions():
-<<<<<<< HEAD
-      # Check for a dict for backwards compatibility.
-      if isinstance(session.analysis_reports_counter, dict):
-        analysis_reports_counter += collections.Counter(
-            session.analysis_reports_counter)
-      elif isinstance(session.analysis_reports_counter, collections.Counter):
-=======
       if isinstance(session.analysis_reports_counter, collections.Counter):
->>>>>>> e128a9f7
         analysis_reports_counter += session.analysis_reports_counter
       else:
         analysis_reports_counter_error = True
@@ -155,7 +147,6 @@
     # TODO: add support for 3 column table?
     table_view = views.ViewsFactory.GetTableView(
         self._views_format_type, column_names=column_names, title=title)
-<<<<<<< HEAD
 
     for key, value in sorted(differences.items()):
       value_string = '{0:d} ({1:d})'.format(value[0], value[1])
@@ -174,26 +165,6 @@
       storage_reader (StorageReader): storage reader.
       compare_storage_reader (StorageReader): storage to compare against.
 
-=======
-
-    for key, value in sorted(differences.items()):
-      value_string = '{0:d} ({1:d})'.format(value[0], value[1])
-      if reverse:
-        table_view.AddRow([value_string, key])
-      else:
-        table_view.AddRow([key, value_string])
-
-    table_view.Write(self._output_writer)
-    self._output_writer.Write('\n')
-
-  def _CompareStores(self, storage_reader, compare_storage_reader):
-    """Compares the contents of two stores.
-
-    Args:
-      storage_reader (StorageReader): storage reader.
-      compare_storage_reader (StorageReader): storage to compare against.
-
->>>>>>> e128a9f7
     Returns:
       bool: True if the content of the stores is identical.
     """
@@ -465,35 +436,24 @@
 
     table_view.Write(self._output_writer)
 
-<<<<<<< HEAD
-  def _PrintPreprocessingInformation(self, storage_reader, session_number=None):
-=======
   def _PrintPreprocessingInformation(
       self, storage_reader, session_identifier=None):
->>>>>>> e128a9f7
     """Prints the details of the preprocessing information.
 
     Args:
       storage_reader (StorageReader): storage reader.
-<<<<<<< HEAD
-      session_number (Optional[int]): session number.
-=======
       session_identifier (Optional[str]): session identifier, formatted as
           a UUID.
->>>>>>> e128a9f7
     """
     knowledge_base_object = knowledge_base.KnowledgeBase()
 
     storage_reader.ReadPreprocessingInformation(knowledge_base_object)
-<<<<<<< HEAD
-=======
 
     lookup_identifier = session_identifier
     if lookup_identifier:
       # The knowledge base requires the session identifier to be formatted in
       # hexadecimal representation.
       lookup_identifier = lookup_identifier.replace('-', '')
->>>>>>> e128a9f7
 
     system_configuration = knowledge_base_object.GetSystemConfigurationArtifact(
         session_identifier=lookup_identifier)
@@ -563,11 +523,7 @@
     Args:
       storage_reader (BaseStore): storage.
     """
-<<<<<<< HEAD
-    for session_number, session in enumerate(storage_reader.GetSessions()):
-=======
     for session in storage_reader.GetSessions():
->>>>>>> e128a9f7
       session_identifier = uuid.UUID(hex=session.identifier)
       session_identifier = '{0!s}'.format(session_identifier)
 
@@ -590,14 +546,7 @@
       command_line_arguments = session.command_line_arguments or 'N/A'
       parser_filter_expression = session.parser_filter_expression or 'N/A'
       preferred_encoding = session.preferred_encoding or 'N/A'
-<<<<<<< HEAD
-      # Workaround for some older Plaso releases writing preferred encoding as
-      # bytes.
-      if isinstance(preferred_encoding, py2to3.BYTES_TYPE):
-        preferred_encoding = preferred_encoding.decode('utf-8')
-=======
-
->>>>>>> e128a9f7
+
       if session.artifact_filters:
         artifact_filters_string = ', '.join(session.artifact_filters)
       else:
@@ -625,12 +574,8 @@
       table_view.Write(self._output_writer)
 
       if self._verbose:
-<<<<<<< HEAD
-        self._PrintPreprocessingInformation(storage_reader, session_number + 1)
-=======
         self._PrintPreprocessingInformation(
             storage_reader, session_identifier=session_identifier)
->>>>>>> e128a9f7
 
         self._PrintParsersCounter(
             session.parsers_counter, session_identifier=session_identifier)
@@ -653,15 +598,10 @@
         self._views_format_type, title='Sessions')
 
     for session in storage_reader.GetSessions():
-<<<<<<< HEAD
-      start_time = timelib.Timestamp.CopyToIsoFormat(
-          session.start_time)
-=======
       date_time = dfdatetime_posix_time.PosixTimeInMicroseconds(
           timestamp=session.start_time)
       start_time = date_time.CopyToDateTimeStringISO8601()
 
->>>>>>> e128a9f7
       session_identifier = uuid.UUID(hex=session.identifier)
       session_identifier = '{0!s}'.format(session_identifier)
       table_view.AddRow([session_identifier, start_time])
@@ -681,20 +621,11 @@
     table_view = views.ViewsFactory.GetTableView(
         self._views_format_type, title='Plaso Storage Information')
     table_view.AddRow(['Filename', os.path.basename(self._storage_file_path)])
-<<<<<<< HEAD
-    table_view.AddRow(['Format version', storage_reader.format_version])
-    table_view.AddRow(
-        ['Serialization format', storage_reader.serialization_format])
-    table_view.Write(self._output_writer)
-
-    if storage_reader.storage_type == definitions.STORAGE_TYPE_SESSION:
-=======
     table_view.AddRow(['Format version', format_version])
     table_view.AddRow(['Serialization format', serialization_format])
     table_view.Write(self._output_writer)
 
     if storage_type == definitions.STORAGE_TYPE_SESSION:
->>>>>>> e128a9f7
       self._PrintSessionsOverview(storage_reader)
       self._PrintSessionsDetails(storage_reader)
 
@@ -722,21 +653,12 @@
 
       if self._verbose:
         self._PrintWarningsDetails(storage_reader)
-<<<<<<< HEAD
-
-      self._PrintAnalysisReportsDetails(storage_reader)
-
-    elif storage_reader.storage_type == definitions.STORAGE_TYPE_TASK:
-      self._PrintTasksInformation(storage_reader)
-
-=======
 
       self._PrintAnalysisReportsDetails(storage_reader)
 
     elif storage_type == definitions.STORAGE_TYPE_TASK:
       self._PrintTasksInformation(storage_reader)
 
->>>>>>> e128a9f7
   def _PrintStorageInformationAsJSON(self, storage_reader):
     """Writes a summary of sessions as machine-readable JSON.
 
@@ -769,15 +691,10 @@
         self._views_format_type, title='Tasks')
 
     for task_start, _ in storage_reader.GetSessions():
-<<<<<<< HEAD
-      start_time = timelib.Timestamp.CopyToIsoFormat(
-          task_start.timestamp)
-=======
       date_time = dfdatetime_posix_time.PosixTimeInMicroseconds(
           timestamp=task_start.timestamp)
       start_time = date_time.CopyToDateTimeStringISO8601()
 
->>>>>>> e128a9f7
       task_identifier = uuid.UUID(hex=task_start.identifier)
       task_identifier = '{0!s}'.format(task_identifier)
       table_view.AddRow([task_identifier, start_time])
