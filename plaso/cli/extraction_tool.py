--- conflicted
+++ resolved
@@ -61,11 +61,8 @@
     self._storage_serializer_format = definitions.SERIALIZER_FORMAT_JSON
     self._temporary_directory = None
     self._text_prepend = None
-<<<<<<< HEAD
+    self._use_old_preprocess = False
     self._yara_rules_string = None
-=======
-    self._use_old_preprocess = False
->>>>>>> e6d2275a
 
     self.list_hashers = False
     self.list_parsers_and_plugins = False
