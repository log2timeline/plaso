--- conflicted
+++ resolved
@@ -123,11 +123,7 @@
     parsers_information = parsers_manager.ParsersManager.GetParsersInformation()
     plugins_information = (
         parsers_manager.ParsersManager.GetParserPluginsInformation())
-<<<<<<< HEAD
-    presets_information = parsers_manager.ParsersManager.GetPresetsInformation()
-=======
     presets_information = self._presets_manager.GetPresetsInformation()
->>>>>>> e128a9f7
 
     return_dict['Hashers'] = hashers_information
     return_dict['Parsers'] = parsers_information
