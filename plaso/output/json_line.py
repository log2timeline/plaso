# -*- coding: utf-8 -*-
"""Output module that saves data into a JSON line format.

JSON line format is a single JSON entry or event per line instead
of grouping all the output into a single JSON entity.
"""

from __future__ import unicode_literals

<<<<<<< HEAD
import codecs
import copy
import json

from plaso.lib import errors
from plaso.lib import py2to3
from plaso.output import interface
=======
>>>>>>> e128a9f7
from plaso.output import manager
from plaso.output import shared_json


class JSONLineOutputModule(shared_json.SharedJSONOutputModule):
  """Output module for the JSON line format."""

  NAME = 'json_line'
  DESCRIPTION = 'Saves the events into a JSON line format.'

<<<<<<< HEAD
  _JSON_SERIALIZER = json_serializer.JSONAttributeContainerSerializer

=======
>>>>>>> e128a9f7
  def WriteEventBody(self, event, event_data, event_tag):
    """Writes event values to the output.

    Args:
      event (EventObject): event.
      event_data (EventData): event data.
      event_tag (EventTag): event tag.
    """
<<<<<<< HEAD
    # TODO: since the internal serializer can change move functionality
    # to serialize into a shared json output module class.
    # TODO: refactor to separately serialize event and event data
    copy_of_event = copy.deepcopy(event)
    for attribute_name, attribute_value in event_data.GetAttributes():
      setattr(copy_of_event, attribute_name, attribute_value)

    copy_of_event.tag = event_tag

    inode = getattr(event_data, 'inode', None)
    if inode is None:
      copy_of_event.inode = 0

    try:
      message, _ = self._output_mediator.GetFormattedMessages(event_data)
    except errors.WrongFormatter:
      message = None

    if message:
      copy_of_event.message = message

    json_dict = self._JSON_SERIALIZER.WriteSerializedDict(copy_of_event)
    json_string = json.dumps(json_dict, sort_keys=True)
    # dumps() returns an ascii-encoded byte string in Python 2.
    if py2to3.PY_2:
      json_string = codecs.decode(json_string, 'ascii')
=======
    json_string = self._WriteSerialized(event, event_data, event_tag)
>>>>>>> e128a9f7

    self._output_writer.Write(json_string)
    self._output_writer.Write('\n')


manager.OutputManager.RegisterOutput(JSONLineOutputModule)<|MERGE_RESOLUTION|>--- conflicted
+++ resolved
@@ -7,16 +7,6 @@
 
 from __future__ import unicode_literals
 
-<<<<<<< HEAD
-import codecs
-import copy
-import json
-
-from plaso.lib import errors
-from plaso.lib import py2to3
-from plaso.output import interface
-=======
->>>>>>> e128a9f7
 from plaso.output import manager
 from plaso.output import shared_json
 
@@ -27,11 +17,6 @@
   NAME = 'json_line'
   DESCRIPTION = 'Saves the events into a JSON line format.'
 
-<<<<<<< HEAD
-  _JSON_SERIALIZER = json_serializer.JSONAttributeContainerSerializer
-
-=======
->>>>>>> e128a9f7
   def WriteEventBody(self, event, event_data, event_tag):
     """Writes event values to the output.
 
@@ -40,36 +25,7 @@
       event_data (EventData): event data.
       event_tag (EventTag): event tag.
     """
-<<<<<<< HEAD
-    # TODO: since the internal serializer can change move functionality
-    # to serialize into a shared json output module class.
-    # TODO: refactor to separately serialize event and event data
-    copy_of_event = copy.deepcopy(event)
-    for attribute_name, attribute_value in event_data.GetAttributes():
-      setattr(copy_of_event, attribute_name, attribute_value)
-
-    copy_of_event.tag = event_tag
-
-    inode = getattr(event_data, 'inode', None)
-    if inode is None:
-      copy_of_event.inode = 0
-
-    try:
-      message, _ = self._output_mediator.GetFormattedMessages(event_data)
-    except errors.WrongFormatter:
-      message = None
-
-    if message:
-      copy_of_event.message = message
-
-    json_dict = self._JSON_SERIALIZER.WriteSerializedDict(copy_of_event)
-    json_string = json.dumps(json_dict, sort_keys=True)
-    # dumps() returns an ascii-encoded byte string in Python 2.
-    if py2to3.PY_2:
-      json_string = codecs.decode(json_string, 'ascii')
-=======
     json_string = self._WriteSerialized(event, event_data, event_tag)
->>>>>>> e128a9f7
 
     self._output_writer.Write(json_string)
     self._output_writer.Write('\n')
