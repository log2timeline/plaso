# -*- coding: utf-8 -*-
"""Shared code for Elasticsearch based output modules."""

from __future__ import unicode_literals

import logging

from dfvfs.serializer.json_serializer import JsonPathSpecSerializer

try:
  import elasticsearch
except ImportError:
  elasticsearch = None

try:
  import elasticsearch5
except ImportError:
  elasticsearch5 = None

from plaso.lib import errors
from plaso.lib import timelib
from plaso.output import interface
from plaso.output import logger

# Configure the Elasticsearch logger.
if elasticsearch:
  elastic_logger = logging.getLogger('elasticsearch.trace')
  elastic_logger.setLevel(logging.WARNING)

# Configure the Elasticsearch 5 logger.
if elasticsearch5:
  elastic5_logger = logging.getLogger('elasticsearch.trace')
  elastic5_logger.setLevel(logging.WARNING)


class SharedElasticsearchOutputModule(interface.OutputModule):
  """Shared functionality for an Elasticsearch output module."""

  # pylint: disable=abstract-method

  NAME = 'elastic_shared'

  _DEFAULT_DOCUMENT_TYPE = 'plaso_event'

  _DEFAULT_FLUSH_INTERVAL = 1000

  # Number of seconds to wait before a request to Elasticsearch is timed out.
  _DEFAULT_REQUEST_TIMEOUT = 300

  def __init__(self, output_mediator):
    """Initializes an Elasticsearch output module.

    Args:
      output_mediator (OutputMediator): mediates interactions between output
          modules and other components, such as storage and dfvfs.
    """
    super(SharedElasticsearchOutputModule, self).__init__(output_mediator)
    self._client = None
    self._document_type = self._DEFAULT_DOCUMENT_TYPE
    self._event_documents = []
    self._flush_interval = self._DEFAULT_FLUSH_INTERVAL
    self._host = None
    self._index_name = None
    self._number_of_buffered_events = 0
    self._password = None
    self._port = None
    self._username = None
<<<<<<< HEAD
    self._ca_certs = None

  def _Connect(self):
    """Connects to an Elasticsearch server."""
    if self._port is not None:
      elastic_hosts = [{'host': self._host, 'port': self._port}]
    else:
      elastic_hosts = [self._host]
=======
    self._url_prefix = None

  def _Connect(self):
    """Connects to an Elasticsearch server."""
    elastic_host = {'host': self._host, 'port': self._port}

    if self._url_prefix:
      elastic_host['url_prefix'] = self._url_prefix
>>>>>>> 096ff0d2

    elastic_http_auth = None
    if self._username is not None:
      elastic_http_auth = (self._username, self._password)

    self._client = elasticsearch.Elasticsearch(
<<<<<<< HEAD
        elastic_hosts,
        http_auth=elastic_http_auth,
        ca_certs=self._ca_certs
    )

    logger.debug('Connected to Elasticsearch server: {0:s} port: {1:d}.'.format(
        self._host, self._port or 9200))
=======
        [elastic_host], http_auth=elastic_http_auth)

    logger.debug(
        ('Connected to Elasticsearch server: {0:s} port: {1:d}'
         'URL prefix {2!s}.').format(self._host, self._port, self._url_prefix))
>>>>>>> 096ff0d2

  def _CreateIndexIfNotExists(self, index_name, mappings):
    """Creates an Elasticsearch index if it does not exist.

    Args:
      index_name (str): mame of the index.
      mappings (dict[str, object]): mappings of the index.

    Raises:
      RuntimeError: if the Elasticsearch index cannot be created.
    """
    try:
      if not self._client.indices.exists(index_name):
        self._client.indices.create(
            body={'mappings': mappings}, index=index_name)

    except elasticsearch.exceptions.ConnectionError as exception:
      raise RuntimeError(
          'Unable to create Elasticsearch index with error: {0!s}'.format(
              exception))

  def _FlushEvents(self):
    """Inserts the buffered event documents into Elasticsearch."""
    try:
      # pylint: disable=unexpected-keyword-arg
      # pylint does not recognizes request_timeout as a valid kwarg. According
      # to http://elasticsearch-py.readthedocs.io/en/master/api.html#timeout
      # it should be supported.
      self._client.bulk(
          body=self._event_documents, doc_type=self._document_type,
          index=self._index_name, request_timeout=self._DEFAULT_REQUEST_TIMEOUT)

    except ValueError as exception:
      # Ignore problematic events
      logger.warning('Unable to bulk insert with error: {0!s}'.format(
          exception))

    logger.debug('Inserted {0:d} events into Elasticsearch'.format(
        self._number_of_buffered_events))

    self._event_documents = []
    self._number_of_buffered_events = 0

  def _GetSanitizedEventValues(self, event):
    """Sanitizes the event for use in Elasticsearch.

    The event values need to be sanitized to prevent certain values from
    causing problems when indexing with Elasticsearch. For example the path
    specification is a nested dictionary which will cause problems for
    Elasticsearch automatic indexing.

    Args:
      event (EventObject): event.

    Returns:
      dict[str, object]: sanitized event values.

    Raises:
      NoFormatterFound: if no event formatter can be found to match the data
          type in the event.
    """
    event_values = {}
    for attribute_name, attribute_value in event.GetAttributes():
      # Ignore the regvalue attribute as it cause issues when indexing.
      if attribute_name == 'regvalue':
        continue

      if attribute_name == 'pathspec':
        try:
          attribute_value = JsonPathSpecSerializer.WriteSerialized(
              attribute_value)
        except TypeError:
          continue
      event_values[attribute_name] = attribute_value

    # Add a string representation of the timestamp.
    try:
      attribute_value = timelib.Timestamp.RoundToSeconds(event.timestamp)
    except TypeError as exception:
      logger.warning((
          'Unable to round timestamp {0!s}. error: {1!s}. '
          'Defaulting to 0').format(event.timestamp, exception))
      attribute_value = 0

    attribute_value = timelib.Timestamp.CopyToIsoFormat(
        attribute_value, timezone=self._output_mediator.timezone)
    event_values['datetime'] = attribute_value

    message, _ = self._output_mediator.GetFormattedMessages(event)
    if message is None:
      data_type = getattr(event, 'data_type', 'UNKNOWN')
      raise errors.NoFormatterFound(
          'Unable to find event formatter for: {0:s}.'.format(data_type))

    event_values['message'] = message

    # Tags needs to be a list for Elasticsearch to index correctly.
    try:
      labels = list(event_values['tag'].labels)
    except (KeyError, AttributeError):
      labels = []
    event_values['tag'] = labels

    source_short, source = self._output_mediator.GetFormattedSources(event)
    if source is None or source_short is None:
      data_type = getattr(event, 'data_type', 'UNKNOWN')
      raise errors.NoFormatterFound(
          'Unable to find event formatter for: {0:s}.'.format(data_type))

    event_values['source_short'] = source_short
    event_values['source_long'] = source

    return event_values

  def _InsertEvent(self, event, force_flush=False):
    """Inserts an event.

    Events are buffered in the form of documents and inserted to Elasticsearch
    when either forced to flush or when the flush interval (threshold) has been
    reached.

    Args:
      event (EventObject): event.
      force_flush (bool): True if buffered event documents should be inserted
          into Elasticsearch.
    """
    if event:
      event_document = {'index': {
          '_index': self._index_name, '_type': self._document_type}}
      event_values = self._GetSanitizedEventValues(event)

      self._event_documents.append(event_document)
      self._event_documents.append(event_values)
      self._number_of_buffered_events += 1

    if force_flush or self._number_of_buffered_events > self._flush_interval:
      self._FlushEvents()

  def Close(self):
    """Closes connection to Elasticsearch.

    Inserts any remaining buffered event documents.
    """
    self._InsertEvent(None, force_flush=True)

    self._client = None

  def SetDocumentType(self, document_type):
    """Sets the document type.

    Args:
      document_type (str): document type.
    """
    self._document_type = document_type
    logger.debug('Elasticsearch document type: {0:s}'.format(document_type))

  def SetFlushInterval(self, flush_interval):
    """Set the flush interval.

    Args:
      flush_interval (int): number of events to buffer before doing a bulk
          insert.
    """
    self._flush_interval = flush_interval
    logger.debug('Elasticsearch flush interval: {0:d}'.format(flush_interval))

  def SetIndexName(self, index_name):
    """Set the index name.

    Args:
      index_name (str): name of the index.
    """
    self._index_name = index_name
    logger.debug('Elasticsearch index name: {0:s}'.format(index_name))

  def SetPassword(self, password):
    """Set the password.

    Args:
      password (str): password to authenticate with.
    """
    self._password = password
    logger.debug('Elastic password: ********')

  def SetServerInformation(self, server, port):
    """Set the server information.

    Args:
      server (str): IP address or hostname of the server.
      port (int): Port number of the server.
    """
    self._host = server
    self._port = port
    logger.debug('Elasticsearch server: {0!s} port: {1:d}'.format(
        server, port or 9200))

  def SetUsername(self, username):
    """Sets the username.

    Args:
      username (str): username to authenticate with.
    """
    self._username = username
    logger.debug('Elasticsearch username: {0!s}'.format(username))

<<<<<<< HEAD
  def SetCACerts(self, ca_certs):
    """Sets the certificates.

    Args:
      ca_certs (str): file containing a list of root certificates.
    """
    self._ca_certs = ca_certs
    logger.debug('Elasticsearch ca_certs: {0!s}'.format(ca_certs))
=======
  def SetURLPrefix(self, url_prefix):
    """Sets the URL prefix.

    Args:
      url_prefix (str): URL prefix.
    """
    self._url_prefix = url_prefix
    logger.debug('Elasticsearch URL prefix: {0!s}')
>>>>>>> 096ff0d2

  def WriteEventBody(self, event):
    """Writes an event to the output.

    Args:
      event (EventObject): event.
    """
    self._InsertEvent(event)


class SharedElasticsearch5OutputModule(SharedElasticsearchOutputModule):
  """Shared output module for Elasticsearch 5."""

  def _Connect(self):
    """Connects to an Elasticsearch server."""
    if self._port is not None:
      elastic_hosts = [{'host': self._host, 'port': self._port}]
    else:
      elastic_hosts = [self._host]

    elastic_http_auth = None
    if self._username is not None:
      elastic_http_auth = (self._username, self._password)

    self._client = elasticsearch5.Elasticsearch(
        elastic_hosts,
        http_auth=elastic_http_auth,
        ca_certs=self._ca_certs
    )

    logger.debug('Connected to Elasticsearch server: {0:s} port: {1:d}.'.format(
        self._host, self._port))

  def _CreateIndexIfNotExists(self, index_name, mappings):
    """Creates an Elasticsearch index if it not already exists.

    Args:
      index_name (str): mame of the index.
      mappings (dict[str, object]): mappings of the index.

    Raises:
      RuntimeError: if the Elasticsearch index cannot be created.
    """
    try:
      super(SharedElasticsearch5OutputModule, self)._CreateIndexIfNotExists(
          index_name, mappings)
    except elasticsearch5.exceptions.ConnectionError as exception:
      raise RuntimeError(
          'Unable to create Elasticsearch index with error: {0!s}'.format(
              exception))<|MERGE_RESOLUTION|>--- conflicted
+++ resolved
@@ -65,16 +65,8 @@
     self._password = None
     self._port = None
     self._username = None
-<<<<<<< HEAD
+    self._use_ssl = None
     self._ca_certs = None
-
-  def _Connect(self):
-    """Connects to an Elasticsearch server."""
-    if self._port is not None:
-      elastic_hosts = [{'host': self._host, 'port': self._port}]
-    else:
-      elastic_hosts = [self._host]
-=======
     self._url_prefix = None
 
   def _Connect(self):
@@ -83,28 +75,22 @@
 
     if self._url_prefix:
       elastic_host['url_prefix'] = self._url_prefix
->>>>>>> 096ff0d2
 
     elastic_http_auth = None
     if self._username is not None:
       elastic_http_auth = (self._username, self._password)
 
     self._client = elasticsearch.Elasticsearch(
-<<<<<<< HEAD
-        elastic_hosts,
+        [elastic_host],
         http_auth=elastic_http_auth,
+        use_ssl=self._use_ssl,
         ca_certs=self._ca_certs
     )
-
-    logger.debug('Connected to Elasticsearch server: {0:s} port: {1:d}.'.format(
-        self._host, self._port or 9200))
-=======
-        [elastic_host], http_auth=elastic_http_auth)
 
     logger.debug(
         ('Connected to Elasticsearch server: {0:s} port: {1:d}'
          'URL prefix {2!s}.').format(self._host, self._port, self._url_prefix))
->>>>>>> 096ff0d2
+
 
   def _CreateIndexIfNotExists(self, index_name, mappings):
     """Creates an Elasticsearch index if it does not exist.
@@ -299,7 +285,7 @@
     self._host = server
     self._port = port
     logger.debug('Elasticsearch server: {0!s} port: {1:d}'.format(
-        server, port or 9200))
+        server, port))
 
   def SetUsername(self, username):
     """Sets the username.
@@ -310,7 +296,15 @@
     self._username = username
     logger.debug('Elasticsearch username: {0!s}'.format(username))
 
-<<<<<<< HEAD
+  def SetUseSSL(self, use_ssl):
+    """Sets the use of ssl.
+
+    Args:
+      use_ssl (bool): enforces use of ssl.
+    """
+    self._use_ssl = use_ssl
+    logger.debug('Elasticsearch use_ssl: {0!s}'.format(use_ssl))
+
   def SetCACerts(self, ca_certs):
     """Sets the certificates.
 
@@ -319,7 +313,7 @@
     """
     self._ca_certs = ca_certs
     logger.debug('Elasticsearch ca_certs: {0!s}'.format(ca_certs))
-=======
+
   def SetURLPrefix(self, url_prefix):
     """Sets the URL prefix.
 
@@ -328,7 +322,7 @@
     """
     self._url_prefix = url_prefix
     logger.debug('Elasticsearch URL prefix: {0!s}')
->>>>>>> 096ff0d2
+
 
   def WriteEventBody(self, event):
     """Writes an event to the output.
@@ -344,10 +338,7 @@
 
   def _Connect(self):
     """Connects to an Elasticsearch server."""
-    if self._port is not None:
-      elastic_hosts = [{'host': self._host, 'port': self._port}]
-    else:
-      elastic_hosts = [self._host]
+    elastic_hosts = [{'host': self._host, 'port': self._port}]
 
     elastic_http_auth = None
     if self._username is not None:
@@ -356,6 +347,7 @@
     self._client = elasticsearch5.Elasticsearch(
         elastic_hosts,
         http_auth=elastic_http_auth,
+        use_ssl=self._use_ssl,
         ca_certs=self._ca_certs
     )
 
