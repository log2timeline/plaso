--- conflicted
+++ resolved
@@ -3,13 +3,6 @@
 
 from __future__ import unicode_literals
 
-<<<<<<< HEAD
-import copy
-import json
-
-from plaso.output import interface
-=======
->>>>>>> e128a9f7
 from plaso.output import manager
 from plaso.output import shared_json
 
@@ -38,25 +31,7 @@
       event_data (EventData): event data.
       event_tag (EventTag): event tag.
     """
-<<<<<<< HEAD
-    # TODO: since the internal serializer can change move functionality
-    # to serialize into a shared json output module class.
-    # TODO: refactor to separately serialize event and event data
-    copy_of_event = copy.deepcopy(event)
-    for attribute_name, attribute_value in event_data.GetAttributes():
-      setattr(copy_of_event, attribute_name, attribute_value)
-
-    copy_of_event.tag = event_tag
-
-    inode = getattr(event_data, 'inode', None)
-    if inode is None:
-      copy_of_event.inode = 0
-
-    json_dict = self._JSON_SERIALIZER.WriteSerializedDict(copy_of_event)
-    json_string = json.dumps(json_dict, sort_keys=True)
-=======
     json_string = self._WriteSerialized(event, event_data, event_tag)
->>>>>>> e128a9f7
 
     if self._event_counter != 0:
       self._output_writer.Write(', ')
