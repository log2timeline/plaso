# -*- coding: utf-8 -*-
"""Super timeline all the things (Plaso Langar Að Safna Öllu).

log2timeline is a tool designed to extract timestamps from various files found
on a typical computer system(s) and aggregate them. Plaso is the Python rewrite
of log2timeline.
"""

__version__ = '1.4.1'

VERSION_DEV = True
<<<<<<< HEAD
VERSION_DATE = '20160818'
=======
VERSION_DATE = '20160820'
>>>>>>> 34a73495


def GetVersion():
  """Retrieves the version.

  Returns:
    A string containing the version.
  """
  if VERSION_DEV:
    return u'{0:s}_{1:s}'.format(__version__, VERSION_DATE)

  return __version__<|MERGE_RESOLUTION|>--- conflicted
+++ resolved
@@ -9,11 +9,7 @@
 __version__ = '1.4.1'
 
 VERSION_DEV = True
-<<<<<<< HEAD
-VERSION_DATE = '20160818'
-=======
 VERSION_DATE = '20160820'
->>>>>>> 34a73495
 
 
 def GetVersion():
