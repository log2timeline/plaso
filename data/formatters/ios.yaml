--- conflicted
+++ resolved
@@ -33,7 +33,6 @@
 source: 'Apple iOS Car Play application plist'
 ---
 type: 'conditional'
-<<<<<<< HEAD
 data_type: 'ios:idstatuscache:lookup'
 message:
 - 'Process Name: {process_name}'
@@ -42,7 +41,8 @@
 - 'Apple Identifier: {apple_identifier}'
 short_source: 'PLIST'
 source: 'Apple iOS identity services status cache plist'
-=======
+---
+type: 'conditional'
 data_type: 'ios:datausage:event'
 message:
 - 'Bundle Identifier: {bundle_identifier}'
@@ -55,7 +55,6 @@
 - 'Process Name: {process_name}'
 short_source: 'HISTORY'
 source: 'iOS data usage database'
->>>>>>> 8121e4c8
 ---
 type: 'conditional'
 data_type: 'ios:kik:messaging'
