# Plaso timeliner configuration.
---
data_type: 'android:app_usage'
attribute_mappings:
- name: 'last_resume_time'
  description: 'Last Resume Time'
place_holder_event: true
---
data_type: 'android:event:call'
attribute_mappings:
- name: 'end_time'
  description: 'End Time'
- name: 'start_time'
  description: 'Start Time'
place_holder_event: true
---
data_type: 'android:logcat'
attribute_mappings:
- name: 'recorded_time'
  description: 'Recorded Time'
place_holder_event: true
---
data_type: 'android:messaging:hangouts'
attribute_mappings:
- name: 'creation_time'
  description: 'Creation Time'
place_holder_event: true
---
data_type: 'android:messaging:sms'
attribute_mappings:
- name: 'creation_time'
  description: 'Creation Time'
place_holder_event: true
---
data_type: 'android:tango:contact'
attribute_mappings:
- name: 'access_time'
  description: 'Last Access Time'
- name: 'friend_request_time'
  description: 'Friend Request Time'
- name: 'last_active_time'
  description: 'Last Active Time'
place_holder_event: false
---
data_type: 'android:tango:conversation'
place_holder_event: true
---
data_type: 'android:tango:message'
attribute_mappings:
- name: 'creation_time'
  description: 'Creation Time'
- name: 'sent_time'
  description: 'Sent Time'
place_holder_event: false
---
data_type: 'android:twitter:contact'
attribute_mappings:
- name: 'creation_time'
  description: 'Creation Time'
- name: 'friendship_time'
  description: 'Befriended Time'
- name: 'modification_time'
  description: 'Content Modification Time'
place_holder_event: true
---
data_type: 'android:twitter:search'
attribute_mappings:
- name: 'creation_time'
  description: 'Creation Time'
place_holder_event: true
---
data_type: 'android:twitter:status'
attribute_mappings:
- name: 'creation_time'
  description: 'Creation Time'
place_holder_event: true
---
data_type: 'android:webview:cookie'
attribute_mappings:
- name: 'expiration_time'
  description: 'Expiration Time'
place_holder_event: true
---
data_type: 'android:webviewcache'
attribute_mappings:
- name: 'expiration_time'
  description: 'Expiration Time'
- name: 'last_modified_time'
  description: 'Content Modification Time'
place_holder_event: true
---
data_type: 'apache:access_log:entry'
attribute_mappings:
- name: 'recorded_time'
  description: 'Recorded Time'
place_holder_event: true
---
data_type: 'av:defender:detection_history'
attribute_mappings:
- name: 'recorded_time'
  description: 'Recorded Time'
place_holder_event: true
---
data_type: 'av:mcafee:accessprotectionlog'
attribute_mappings:
- name: 'written_time'
  description: 'Content Modification Time'
place_holder_event: true
---
data_type: 'av:symantec:scanlog'
attribute_mappings:
- name: 'last_written_time'
  description: 'Content Modification Time'
place_holder_event: true
---
data_type: 'av:trendmicro:scan'
attribute_mappings:
- name: 'written_time'
  description: 'Content Modification Time'
place_holder_event: true
---
data_type: 'av:trendmicro:webrep'
attribute_mappings:
- name: 'written_time'
  description: 'Content Modification Time'
place_holder_event: true
---
data_type: 'aws:cloudtrail:entry'
attribute_mappings:
- name: 'recorded_time'
  description: 'Recorded Time'
place_holder_event: true
---
data_type: 'aws:elb:access'
attribute_mappings:
- name: 'request_time'
  description: 'Request Received Time'
- name: 'response_time'
  description: 'Response Sent Time'
place_holder_event: true
---
data_type: 'azure:activitylog:entry'
attribute_mappings:
- name: 'recorded_time'
  description: 'Recorded Time'
place_holder_event: true
---
data_type: 'azure:application_gateway_access:entry'
attribute_mappings:
- name: 'recorded_time'
  description: 'Recorded Time'
place_holder_event: true
---
data_type: 'bash:history:entry'
attribute_mappings:
- name: 'written_time'
  description: 'Content Modification Time'
place_holder_event: true
---
data_type: 'bsm:entry'
attribute_mappings:
- name: 'written_time'
  description: 'Content Modification Time'
place_holder_event: true
---
# TODO: prefix data_type with 'windows:registry:'.
data_type: 'ccleaner:configuration'
attribute_mappings:
- name: 'last_written_time'
  description: 'Content Modification Time'
place_holder_event: true
---
# TODO: prefix data_type with 'windows:registry:'.
data_type: 'ccleaner:update'
attribute_mappings:
- name: 'update_time'
  description: 'Update Time'
place_holder_event: true
---
data_type: 'chrome:autofill:entry'
attribute_mappings:
- name: 'creation_time'
  description: 'Creation Time'
- name: 'last_used_time'
  description: 'Last Used Time'
place_holder_event: true
---
data_type: 'chrome:cache:entry'
attribute_mappings:
- name: 'creation_time'
  description: 'Creation Time'
place_holder_event: true
---
data_type: 'chrome:cookie:entry'
attribute_mappings:
- name: 'access_time'
  description: 'Last Access Time'
- name: 'creation_time'
  description: 'Creation Time'
- name: 'expiration_time'
  description: 'Expiration Time'
place_holder_event: true
---
data_type: 'chrome:extension_activity:activity_log'
attribute_mappings:
- name: 'recorded_time'
  description: 'Recorded Time'
place_holder_event: true
---
data_type: 'chrome:history:file_downloaded'
attribute_mappings:
- name: 'end_time'
  description: 'End Time'
- name: 'start_time'
  description: 'Start Time'
place_holder_event: true
---
data_type: 'chrome:history:page_visited'
attribute_mappings:
- name: 'last_visited_time'
  description: 'Last Visited Time'
place_holder_event: true
---
data_type: 'chrome:preferences:content_settings:exceptions'
attribute_mappings:
- name: 'last_visited_time'
  description: 'Last Visited Time'
place_holder_event: true
---
data_type: 'chrome:preferences:extension_installation'
attribute_mappings:
- name: 'installation_time'
  description: 'Time of installation'
place_holder_event: true
---
data_type: 'chrome:preferences:extensions_autoupdater'
attribute_mappings:
- name: 'recorded_time'
  description: 'Recorded Time'
place_holder_event: true
---
data_type: 'confluence:access'
attribute_mappings:
- name: 'recorded_time'
  description: 'Recorded Time'
place_holder_event: true
---
data_type: 'cookie:google:analytics:utma'
attribute_mappings:
- name: 'visited_times'
  description: 'Visited Time'
place_holder_event: true
---
data_type: 'cookie:google:analytics:utmb'
attribute_mappings:
- name: 'last_visited_time'
  description: 'Last Visited Time'
place_holder_event: true
---
data_type: 'cookie:google:analytics:utmt'
attribute_mappings:
- name: 'last_visited_time'
  description: 'Last Visited Time'
place_holder_event: true
---
data_type: 'cookie:google:analytics:utmz'
attribute_mappings:
- name: 'last_visited_time'
  description: 'Last Visited Time'
place_holder_event: true
---
data_type: 'cups:ipp:event'
attribute_mappings:
- name: 'creation_time'
  description: 'Creation Time'
- name: 'end_time'
  description: 'End Time'
- name: 'start_time'
  description: 'Start Time'
place_holder_event: true
---
data_type: 'docker:container:configuration'
attribute_mappings:
- name: 'creation_time'
  description: 'Creation Time'
- name: 'end_time'
  description: 'End Time'
- name: 'start_time'
  description: 'Start Time'
place_holder_event: true
---
data_type: 'docker:container:log:entry'
attribute_mappings:
- name: 'written_time'
  description: 'Content Modification Time'
place_holder_event: true
---
data_type: 'docker:layer:configuration'
attribute_mappings:
- name: 'creation_time'
  description: 'Creation Time'
place_holder_event: false
---
data_type: 'dropbox:sync_history:entry'
attribute_mappings:
- name: 'recorded_time'
  description: 'Recorded Time'
place_holder_event: true
---
data_type: 'firefox:cache:record'
attribute_mappings:
- name: 'expiration_time'
  description: 'Expiration Time'
- name: 'last_fetched_time'
  description: 'Last Visited Time'
- name: 'last_modified_time'
  description: 'Content Modification Time'
place_holder_event: true
---
data_type: 'firefox:cookie:entry'
attribute_mappings:
- name: 'access_time'
  description: 'Last Access Time'
- name: 'creation_time'
  description: 'Creation Time'
- name: 'expiration_time'
  description: 'Expiration Time'
place_holder_event: true
---
data_type: 'firefox:downloads:download'
attribute_mappings:
- name: 'end_time'
  description: 'End Time'
- name: 'start_time'
  description: 'Start Time'
place_holder_event: true
---
data_type: 'firefox:places:bookmark'
attribute_mappings:
- name: 'added_time'
  description: 'Added Time'
- name: 'modification_time'
  description: 'Content Modification Time'
place_holder_event: true
---
data_type: 'firefox:places:bookmark_annotation'
attribute_mappings:
- name: 'added_time'
  description: 'Added Time'
- name: 'modification_time'
  description: 'Content Modification Time'
place_holder_event: true
---
data_type: 'firefox:places:bookmark_folder'
attribute_mappings:
- name: 'added_time'
  description: 'Added Time'
- name: 'modification_time'
  description: 'Content Modification Time'
place_holder_event: true
---
data_type: 'firefox:places:page_visited'
attribute_mappings:
- name: 'last_visited_time'
  description: 'Last Visited Time'
place_holder_event: true
---
data_type: 'fish:history:entry'
attribute_mappings:
- name: 'written_time'
  description: 'Content Modification Time'
place_holder_event: false
---
data_type: 'fs:bodyfile:entry'
attribute_mappings:
- name: 'access_time'
  description: 'Last Access Time'
- name: 'change_time'
  description: 'Metadata Modification Time'
- name: 'creation_time'
  description: 'Creation Time'
- name: 'modification_time'
  description: 'Content Modification Time'
place_holder_event: true
---
data_type: 'fs:ntfs:usn_change'
attribute_mappings:
- name: 'update_time'
  description: 'Metadata Modification Time'
place_holder_event: true
---
data_type: 'fs:stat'
attribute_mappings:
- name: 'access_time'
  description: 'Last Access Time'
- name: 'added_time'
  description: 'Added Time'
- name: 'backup_time'
  description: 'Backup Time'
- name: 'change_time'
  description: 'Metadata Modification Time'
- name: 'creation_time'
  description: 'Creation Time'
- name: 'deletion_time'
  description: 'Content Deletion Time'
- name: 'modification_time'
  description: 'Content Modification Time'
place_holder_event: true
---
data_type: 'fs:stat:ntfs'
attribute_mappings:
- name: 'access_time'
  description: 'Last Access Time'
- name: 'creation_time'
  description: 'Creation Time'
- name: 'entry_modification_time'
  description: 'Metadata Modification Time'
- name: 'modification_time'
  description: 'Content Modification Time'
place_holder_event: true
---
data_type: 'gcp:log:entry'
attribute_mappings:
- name: 'recorded_time'
  description: 'Recorded Time'
place_holder_event: true
---
data_type: 'gdrive:snapshot:cloud_entry'
attribute_mappings:
- name: 'creation_time'
  description: 'Creation Time'
- name: 'modification_time'
  description: 'Content Modification Time'
place_holder_event: true
---
data_type: 'gdrive:snapshot:local_entry'
attribute_mappings:
- name: 'modification_time'
  description: 'Content Modification Time'
place_holder_event: true
---
data_type: 'google_drive_sync_log:entry'
attribute_mappings:
- name: 'added_time'
  description: 'Added Time'
place_holder_event: true
---
data_type: 'googlelog:log'
attribute_mappings:
- name: 'last_written_time'
  description: 'Content Modification Time'
place_holder_event: true
---
data_type: 'iis:log:line'
attribute_mappings:
- name: 'last_written_time'
  description: 'Content Modification Time'
place_holder_event: true
---
data_type: 'imessage:event:chat'
attribute_mappings:
- name: 'creation_time'
  description: 'Creation Time'
place_holder_event: false
---
data_type: 'ios:app_privacy:access'
attribute_mappings:
- name: 'recorded_time'
  description: 'Recorded Time'
place_holder_event: true
---
data_type: 'ios:app_privacy:network'
attribute_mappings:
- name: 'recorded_time'
  description: 'Recorded Time'
place_holder_event: true
---
data_type: 'ios:carplay:history:entry'
attribute_mappings:
- name: 'last_run_time'
  description: 'Last Time Executed'
place_holder_event: false
---
<<<<<<< HEAD
data_type: 'ios:idstatuscache:lookup'
attribute_mappings:
- name: 'lookup_time'
  description: 'Lookup Time'
=======
data_type: 'ios:datausage:event'
attribute_mappings:
- name: 'start_time'
  description: 'Start Time'
>>>>>>> 8121e4c8
place_holder_event: true
---
data_type: 'ios:kik:messaging'
attribute_mappings:
- name: 'received_time'
  description: 'Received Time'
place_holder_event: true
---
data_type: 'ios:lockdownd_log:entry'
attribute_mappings:
- name: 'written_time'
  description: 'Content Modification Time'
place_holder_event: false
---
data_type: 'ios:netusage:process'
attribute_mappings:
- name: 'start_time'
  description: 'Start Time'
place_holder_event: true
---
data_type: 'ios:netusage:route'
attribute_mappings:
- name: 'start_time'
  description: 'Start Time'
place_holder_event: true
---
data_type: 'ios:powerlog:application_usage'
attribute_mappings:
- name: 'start_time'
  description: 'Start Time'
place_holder_event: true
---
data_type: 'ios:screentime:event'
attribute_mappings:
- name: 'start_time'
  description: 'Start Time'
place_holder_event: true
---
data_type: 'ios:sysdiag_log:entry'
attribute_mappings:
- name: 'written_time'
  description: 'Content Modification Time'
place_holder_event: true
---
data_type: 'ios:sysdiagnose:logd:line'
attribute_mappings:
- name: 'written_time'
  description: 'Content Modification Time'
place_holder_event: true
---
data_type: 'ios:twitter:contact'
attribute_mappings:
- name: 'creation_time'
  description: 'Creation Time'
- name: 'modification_time'
  description: 'Content Modification Time'
place_holder_event: true
---
data_type: 'ios:twitter:status'
attribute_mappings:
- name: 'creation_time'
  description: 'Creation Time'
- name: 'modification_time'
  description: 'Content Modification Time'
place_holder_event: true
---
data_type: 'ipod:device:entry'
attribute_mappings:
- name: 'last_connected_time'
  description: 'Last Connection Time'
place_holder_event: true
---
data_type: 'java:download:idx'
attribute_mappings:
- name: 'downloaded_time'
  description: 'Downloaded Time'
- name: 'expiration_time'
  description: 'Expiration Time'
- name: 'modification_time'
  description: 'Content Modification Time'
place_holder_event: true
---
data_type: 'kodi:videos:viewing'
attribute_mappings:
- name: 'last_played_time'
  description: 'Last Played Time'
place_holder_event: true
---
data_type: 'linux:apt_history_log:entry'
attribute_mappings:
# TODO: add end_time
- name: 'start_time'
  description: 'Start Time'
place_holder_event: true
---
data_type: 'linux:dpkg_log:entry'
attribute_mappings:
- name: 'added_time'
  description: 'Added Time'
place_holder_event: true
---
data_type: 'linux:locate_database:entry'
attribute_mappings:
- name: 'written_time'
  description: 'Content Modification Time'
place_holder_event: true
---
data_type: 'linux:popularity_contest_log:entry'
attribute_mappings:
- name: 'access_time'
  description: 'Last Access Time'
- name: 'change_time'
  description: 'Metadata Modification Time'
place_holder_event: true
---
data_type: 'linux:popularity_contest_log:session'
attribute_mappings:
- name: 'end_time'
  description: 'End Time'
- name: 'start_time'
  description: 'Start Time'
place_holder_event: true
---
data_type: 'linux:utmp:event'
attribute_mappings:
- name: 'written_time'
  description: 'Content Modification Time'
place_holder_event: true
---
data_type: 'mackeeper:cache'
attribute_mappings:
- name: 'added_time'
  description: 'Added Time'
place_holder_event: true
---
data_type: 'macos:airport:entry'
attribute_mappings:
- name: 'last_connected_time'
  description: 'Last Connection Time'
place_holder_event: true
---
data_type: 'macos:appfirewall_log:entry'
attribute_mappings:
- name: 'added_time'
  description: 'Added Time'
place_holder_event: true
---
data_type: 'macos:apple_account:entry'
attribute_mappings:
- name: 'creation_time'
  description: 'Creation Time'
- name: 'last_connected_time'
  description: 'Connection Established'
- name: 'validation_time'
  description: 'Validation Time'
place_holder_event: true
---
data_type: 'macos:application_usage:entry'
attribute_mappings:
- name: 'last_used_time'
  description: 'Last Used Time'
place_holder_event: true
---
data_type: 'macos:asl:entry'
attribute_mappings:
- name: 'written_time'
  description: 'Content Modification Time'
place_holder_event: true
---
data_type: 'macos:asl:file'
attribute_mappings:
- name: 'creation_time'
  description: 'Creation Time'
place_holder_event: true
---
data_type: 'macos:bluetooth:entry'
attribute_mappings:
- name: 'inquiry_time'
  description: 'Last Inquiry Update Time'
- name: 'name_update_time'
  description: 'Last Name Update Time'
- name: 'services_update_time'
  description: 'Last Services Update Time'
place_holder_event: true
---
data_type: 'macos:document_versions:file'
attribute_mappings:
- name: 'creation_time'
  description: 'Creation Time'
- name: 'last_seen_time'
  description: 'Last Seen Time'
place_holder_event: true
---
data_type: 'macos:fseventsd:record'
attribute_mappings:
- name: 'file_entry_modification_time'
  description: 'File Last Modification Time'
place_holder_event: true
---
data_type: 'macos:install_history:entry'
attribute_mappings:
- name: 'written_time'
  description: 'Content Modification Time'
place_holder_event: true
---
data_type: 'macos:keychain:application'
attribute_mappings:
- name: 'creation_time'
  description: 'Creation Time'
- name: 'modification_time'
  description: 'Content Modification Time'
place_holder_event: true
---
data_type: 'macos:keychain:internet'
attribute_mappings:
- name: 'creation_time'
  description: 'Creation Time'
- name: 'modification_time'
  description: 'Content Modification Time'
place_holder_event: true
---
data_type: 'macos:knowledgec:application'
attribute_mappings:
- name: 'creation_time'
  description: 'Creation Time'
- name: 'end_time'
  description: 'End Time'
- name: 'start_time'
  description: 'Added Time'
place_holder_event: true
---
data_type: 'macos:knowledgec:safari'
attribute_mappings:
- name: 'creation_time'
  description: 'Creation Time'
- name: 'end_time'
  description: 'End Time'
- name: 'start_time'
  description: 'Added Time'
place_holder_event: true
---
data_type: 'macos:launchd:entry'
place_holder_event: true
---
data_type: 'macos:lsquarantine:entry'
attribute_mappings:
- name: 'downloaded_time'
  description: 'Downloaded Time'
place_holder_event: true
---
data_type: 'macos:notes:entry'
attribute_mappings:
- name: 'creation_time'
  description: 'Creation Time'
- name: 'modification_time'
  description: 'Content Modification Time'
place_holder_event: true
---
data_type: 'macos:notification_center:entry'
attribute_mappings:
- name: 'creation_time'
  description: 'Creation Time'
place_holder_event: true
---
data_type: 'macos:securityd_log:entry'
attribute_mappings:
- name: 'added_time'
  description: 'Added Time'
place_holder_event: true
---
data_type: 'macos:software_updata:entry'
attribute_mappings:
- name: 'full_update_time'
  description: 'Full Update Time'
- name: 'update_time'
  description: 'Update Time'
place_holder_event: true
---
data_type: 'macos:tcc_entry'
attribute_mappings:
- name: 'modification_time'
  description: 'Content Modification Time'
place_holder_event: true
---
data_type: 'macos:time_machine:backup'
attribute_mappings:
- name: 'snapshot_times'
  description: 'Backup Snapshot Creation Time'
place_holder_event: true
---
data_type: 'macos:user:entry'
attribute_mappings:
- name: 'last_login_attempt_time'
  description: 'Last Login Attempt Time'
- name: 'last_login_time'
  description: 'Last Login Time'
- name: 'last_password_set_time'
  description: 'Last Password Set Time'
- name: 'last_written_time'
  description: 'Content Modification Time'
place_holder_event: true
---
data_type: 'macos:utmpx:entry'
attribute_mappings:
- name: 'written_time'
  description: 'Content Modification Time'
place_holder_event: true
---
data_type: 'macos:wifi_log:entry'
attribute_mappings:
- name: 'added_time'
  description: 'Added Time'
place_holder_event: true
---
data_type: 'microsoft365:audit_log:entry'
attribute_mappings:
- name: 'recorded_time'
  description: 'Recorded Time'
place_holder_event: true
---
data_type: 'msie:webcache:container'
attribute_mappings:
- name: 'access_time'
  description: 'Last Access Time'
- name: 'creation_time'
  description: 'Creation Time'
- name: 'expiration_time'
  description: 'Expiration Time'
- name: 'modification_time'
  description: 'Content Modification Time'
- name: 'post_check_time'
  description: 'Post Check Time'
- name: 'synchronization_time'
  description: 'Synchronization Time'
place_holder_event: true
---
data_type: 'msie:webcache:containers'
attribute_mappings:
- name: 'access_time'
  description: 'Last Access Time'
- name: 'scavenge_time'
  description: 'Last Scavenge Time'
place_holder_event: true
---
data_type: 'msie:webcache:leak_file'
attribute_mappings:
- name: 'creation_time'
  description: 'Creation Time'
place_holder_event: true
---
data_type: 'msie:webcache:partitions'
attribute_mappings:
- name: 'scavenge_time'
  description: 'Last Scavenge Time'
place_holder_event: false
---
data_type: 'msiecf:leak'
place_holder_event: true
---
data_type: 'msiecf:redirected'
place_holder_event: true
---
data_type: 'msiecf:url'
attribute_mappings:
- name: 'access_time'
  description: 'Last Access Time'
- name: 'creation_time'
  description: 'Creation Time'
- name: 'expiration_time'
  description: 'Expiration Time'
- name: 'modification_time'
  description: 'Content Modification Time'
- name: 'last_visited_time'
  description: 'Last Visited Time'
- name: 'primary_time'
  description: 'Unknown Time'
- name: 'secondary_time'
  description: 'Unknown Time'
- name: 'synchronization_time'
  description: 'Synchronization Time'
place_holder_event: true
---
data_type: 'networkminer:fileinfos:file'
attribute_mappings:
- name: 'written_time'
  description: 'Content Modification Time'
place_holder_event: true
---
data_type: 'olecf:dest_list:entry'
attribute_mappings:
- name: 'modification_time'
  description: 'Content Modification Time'
place_holder_event: true
---
data_type: 'olecf:document_summary_info'
attribute_mappings:
- name: 'item_creation_time'
  description: 'Item Creation Time'
- name: 'item_modification_time'
  description: 'Item Modification Time'
place_holder_event: true
---
data_type: 'olecf:item'
attribute_mappings:
- name: 'creation_time'
  description: 'Creation Time'
- name: 'modification_time'
  description: 'Content Modification Time'
place_holder_event: false
---
data_type: 'olecf:summary_info'
attribute_mappings:
- name: 'creation_time'
  description: 'Document Creation Time'
- name: 'item_creation_time'
  description: 'Item Creation Time'
- name: 'item_modification_time'
  description: 'Item Modification Time'
- name: 'last_printed_time'
  description: 'Document Last Printed Time'
- name: 'last_save_time'
  description: 'Document Last Save Time'
place_holder_event: true
---
data_type: 'openxml:metadata'
attribute_mappings:
- name: 'creation_time'
  description: 'Creation Time'
- name: 'last_printed_time'
  description: 'Last Printed Time'
- name: 'modification_time'
  description: 'Content Modification Time'
place_holder_event: true
---
data_type: 'opera:history:entry'
attribute_mappings:
- name: 'last_visited_time'
  description: 'Last Visited Time'
place_holder_event: true
---
data_type: 'opera:history:typed_entry'
attribute_mappings:
- name: 'last_typed_time'
  description: 'Last Typed Time'
place_holder_event: true
---
data_type: 'p2p:bittorrent:transmission'
attribute_mappings:
- name: 'added_time'
  description: 'Added Time'
- name: 'downloaded_time'
  description: 'Downloaded Time'
- name: 'last_activity_time'
  description: 'Last Activity Time'
place_holder_event: true
---
data_type: 'p2p:bittorrent:utorrent'
attribute_mappings:
- name: 'added_time'
  description: 'Added Time'
- name: 'downloaded_time'
  description: 'Downloaded Time'
- name: 'modification_times'
  description: 'Content Modification Time'
place_holder_event: true
---
data_type: 'pe_coff:dll_import'
attribute_mappings:
- name: 'modification_time'
  description: 'Content Modification Time'
place_holder_event: true
---
data_type: 'pe_coff:file'
attribute_mappings:
- name: 'creation_time'
  description: 'Creation Time'
- name: 'export_table_modification_time'
  description: 'Content Modification Time'
- name: 'load_configuration_table_modification_time'
  description: 'Content Modification Time'
place_holder_event: true
---
data_type: 'pe_coff:resource'
attribute_mappings:
- name: 'modification_time'
  description: 'Content Modification Time'
place_holder_event: true
---
data_type: 'plist:key'
attribute_mappings:
- name: 'written_time'
  description: 'Content Modification Time'
place_holder_event: true
---
data_type: 'pls_recall:entry'
attribute_mappings:
- name: 'written_time'
  description: 'Content Modification Time'
place_holder_event: true
---
data_type: 'postgresql:application_log:entry'
attribute_mappings:
- name: 'recorded_time'
  description: 'Recorded Time'
place_holder_event: true
---
data_type: 'powershell:transcript_log:entry'
attribute_mappings:
- name: 'start_time'
  description: 'Start Time'
place_holder_event: true
---
data_type: 'safari:cookie:entry'
attribute_mappings:
- name: 'creation_time'
  description: 'Creation Time'
- name: 'expiration_time'
  description: 'Expiration Time'
place_holder_event: true
---
data_type: 'safari:downloads:entry'
attribute_mappings:
- name: 'end_time'
  description: 'End Time'
- name: 'start_time'
  description: 'Start Time'
place_holder_event: true
---
data_type: 'safari:history:visit'
attribute_mappings:
- name: 'last_visited_time'
  description: 'Last Visited Time'
place_holder_event: true
---
data_type: 'safari:history:visit_sqlite'
attribute_mappings:
- name: 'last_visited_time'
  description: 'Last Visited Time'
place_holder_event: true
---
data_type: 'santa:diskmount'
attribute_mappings:
- name: 'appearance_time'
  description: 'First Connection Time'
- name: 'last_written_time'
  description: 'Content Modification Time'
place_holder_event: true
---
data_type: 'santa:execution'
attribute_mappings:
- name: 'last_run_time'
  description: 'Last Time Executed'
place_holder_event: false
---
data_type: 'santa:file_system_event'
attribute_mappings:
- name: 'last_written_time'
  description: 'Content Modification Time'
place_holder_event: true
---
data_type: 'santa:process_exit'
attribute_mappings:
- name: 'exit_time'
  description: 'Exit Time'
place_holder_event: false
---
data_type: 'sccm_log:entry'
attribute_mappings:
- name: 'written_time'
  description: 'Content Modification Time'
place_holder_event: true
---
data_type: 'selinux:line'
attribute_mappings:
- name: 'last_written_time'
  description: 'Content Modification Time'
place_holder_event: true
---
data_type: 'setupapi:log:line'
attribute_mappings:
- name: 'end_time'
  description: 'End Time'
- name: 'start_time'
  description: 'Added Time'
place_holder_event: true
---
data_type: 'shell:zsh:history'
attribute_mappings:
- name: 'last_written_time'
  description: 'Content Modification Time'
place_holder_event: true
---
data_type: 'skydrive:log:entry'
attribute_mappings:
- name: 'added_time'
  description: 'Added Time'
place_holder_event: true
---
data_type: 'skype:event:account'
attribute_mappings:
- name: 'authentication_request_time'
  description: 'Authentication Request Time'
- name: 'authentication_request_sent_time'
  description: 'Authentication Request Sent Time'
- name: 'last_online_time'
  description: 'Last Online Time'
- name: 'last_used_time'
  description: 'Last Used Time'
- name: 'mood_change_time'
  description: 'Mood Change Time'
- name: 'profile_change_time'
  description: 'Profile Change Time'
place_holder_event: true
---
data_type: 'skype:event:call'
attribute_mappings:
- name: 'attempt_time'
  description: 'Attempt Time'
- name: 'end_time'
  description: 'End Time'
- name: 'start_time'
  description: 'Start Time'
place_holder_event: true
---
data_type: 'skype:event:chat'
attribute_mappings:
- name: 'recorded_time'
  description: 'Recorded Time'
place_holder_event: true
---
data_type: 'skype:event:sms'
attribute_mappings:
- name: 'recorded_time'
  description: 'Recorded Time'
place_holder_event: true
---
data_type: 'skype:event:transferfile'
attribute_mappings:
- name: 'accept_time'
  description: 'Accept Time'
- name: 'end_time'
  description: 'End Time'
- name: 'start_time'
  description: 'Start Time'
place_holder_event: true
---
data_type: 'snort:fastlog:alert'
attribute_mappings:
- name: 'last_written_time'
  description: 'Content Modification Time'
place_holder_event: true
---
data_type: 'sophos:av:log'
attribute_mappings:
- name: 'added_time'
  description: 'Added Time'
place_holder_event: true
---
data_type: 'spotlight:metadata_item'
attribute_mappings:
- name: 'added_time'
  description: 'Added Time'
- name: 'attribute_change_time'
  description: 'Attribute Change Time'
- name: 'content_creation_time'
  description: 'Content Creation Time'
- name: 'content_modification_time'
  description: 'Content Modification Time'
- name: 'creation_time'
  description: 'Creation Time'
- name: 'downloaded_time'
  description: 'Downloaded Time'
- name: 'modification_time'
  description: 'Modification Time'
- name: 'purchase_time'
  description: 'AppStore Purchase Time'
- name: 'snapshot_times'
  description: 'Backup Snapshot Creation Time'
- name: 'update_time'
  description: 'Update Time'
- name: 'used_times'
  description: 'Used Time'
place_holder_event: true
---
data_type: 'spotlight_searched_terms:entry'
attribute_mappings:
- name: 'last_used_time'
  description: 'Last Used Time'
place_holder_event: true
---
data_type: 'spotlight_volume_configuration:store'
attribute_mappings:
- name: 'creation_time'
  description: 'Creation Time'
place_holder_event: true
---
data_type: 'syslog:cron:task_run'
attribute_mappings:
- name: 'last_written_time'
  description: 'Content Modification Time'
place_holder_event: false
---
data_type: 'syslog:line'
attribute_mappings:
- name: 'last_written_time'
  description: 'Content Modification Time'
place_holder_event: false
---
data_type: 'syslog:ssh:failed_connection'
attribute_mappings:
- name: 'last_written_time'
  description: 'Content Modification Time'
place_holder_event: false
---
data_type: 'syslog:ssh:login'
attribute_mappings:
- name: 'last_written_time'
  description: 'Content Modification Time'
place_holder_event: false
---
data_type: 'syslog:ssh:opened_connection'
attribute_mappings:
- name: 'last_written_time'
  description: 'Content Modification Time'
place_holder_event: false
---
data_type: 'systemd:journal'
attribute_mappings:
- name: 'written_time'
  description: 'Content Modification Time'
place_holder_event: true
---
# TODO: prefix data_type with 'windows:registry:'.
data_type: 'task_scheduler:task_cache:entry'
attribute_mappings:
- name: 'last_registered_time'
  description: 'Last registered Time'
- name: 'last_written_time'
  description: 'Content Modification Time'
- name: 'launch_time'
  description: 'Launch Time'
- name: 'unknown_time'
  description: 'Unknown Time'
place_holder_event: true
---
data_type: 'viminfo:history'
attribute_mappings:
- name: 'recorded_time'
  description: 'Recorded Time'
place_holder_event: true
---
data_type: 'vsftpd:log'
attribute_mappings:
- name: 'added_time'
  description: 'Added Time'
place_holder_event: true
---
data_type: 'windows:diagnosis:eventtranscript'
attribute_mappings:
- name: 'recorded_time'
  description: 'Recorded Time'
place_holder_event: true
---
data_type: 'wincc:simatic_s7:entry'
attribute_mappings:
- name: 'creation_time'
  description: 'Creation Time'
place_holder_event: true
---
data_type: 'wincc:sys_log:entry'
attribute_mappings:
- name: 'creation_time'
  description: 'Creation Time'
place_holder_event: true
---
data_type: 'windows:distributed_link_tracking:creation'
attribute_mappings:
- name: 'creation_time'
  description: 'Creation Time'
place_holder_event: true
---
data_type: 'windows:firewall_log:entry'
attribute_mappings:
- name: 'last_written_time'
  description: 'Content Modification Time'
place_holder_event: true
---
data_type: 'windows:evt:record'
attribute_mappings:
- name: 'creation_time'
  description: 'Creation Time'
- name: 'written_time'
  description: 'Content Modification Time'
place_holder_event: true
---
data_type: 'windows:evtx:record'
attribute_mappings:
- name: 'creation_time'
  description: 'Creation Time'
- name: 'written_time'
  description: 'Content Modification Time'
place_holder_event: true
---
data_type: 'windows:file_history:namespace'
attribute_mappings:
- name: 'creation_time'
  description: 'Creation Time'
- name: 'modification_time'
  description: 'Content Modification Time'
place_holder_event: true
---
data_type: 'windows:lnk:link'
attribute_mappings:
- name: 'access_time'
  description: 'Last Access Time'
- name: 'creation_time'
  description: 'Creation Time'
- name: 'modification_time'
  description: 'Content Modification Time'
place_holder_event: true
---
data_type: 'windows:metadata:deleted_item'
attribute_mappings:
- name: 'deletion_time'
  description: 'Content Deletion Time'
place_holder_event: true
---
data_type: 'windows:pca_log:entry'
attribute_mappings:
- name: 'last_execution_time'
  description: 'Last Time Executed'
place_holder_event: false
---
data_type: 'windows:onedrive:log'
attribute_mappings:
- name: 'recorded_time'
  description: 'Recorded Time'
place_holder_event: false
---
data_type: 'windows:prefetch:execution'
attribute_mappings:
- name: 'last_run_time'
  description: 'Last Time Executed'
- name: 'previous_run_times'
  description: 'Previous Last Time Executed'
place_holder_event: true
---
data_type: 'windows:registry:amcache'
attribute_mappings:
- name: 'file_creation_time'
  # TODO: rename to 'File Creation Time'
  description: 'Creation Time'
- name: 'file_modification_time'
  # TODO: rename to 'File Last Modification Time'
  description: 'Content Modification Time'
- name: 'installation_time'
  description: 'Installation Time'
- name: 'last_written_time'
  description: 'Content Modification Time'
- name: 'link_time'
  description: 'Link Time'
- name: 'msi_installation_time'
  description: 'Installation Time'
place_holder_event: false
---
data_type: 'windows:registry:amcache:programs'
attribute_mappings:
- name: 'installation_time'
  description: 'Installation Time'
place_holder_event: false
---
data_type: 'windows:registry:appcompatcache'
attribute_mappings:
- name: 'file_entry_modification_time'
  description: 'File Last Modification Time'
- name: 'last_update_time'
  description: 'Last Time Executed'
place_holder_event: true
---
data_type: 'windows:registry:bagmru'
attribute_mappings:
- name: 'last_written_time'
  description: 'Content Modification Time'
place_holder_event: true
---
data_type: 'windows:registry:bam'
attribute_mappings:
- name: 'last_run_time'
  description: 'Last Time Executed'
place_holder_event: false
---
data_type: 'windows:registry:boot_execute'
attribute_mappings:
- name: 'last_written_time'
  description: 'Content Modification Time'
place_holder_event: true
---
data_type: 'windows:registry:boot_verification'
attribute_mappings:
- name: 'last_written_time'
  description: 'Content Modification Time'
place_holder_event: true
---
data_type: 'windows:registry:explorer:programcache'
attribute_mappings:
- name: 'last_written_time'
  description: 'Content Modification Time'
place_holder_event: true
---
data_type: 'windows:registry:key_value'
attribute_mappings:
- name: 'last_written_time'
  description: 'Content Modification Time'
place_holder_event: true
---
data_type: 'windows:registry:installation'
attribute_mappings:
- name: 'installation_time'
  description: 'Installation Time'
place_holder_event: false
---
data_type: 'windows:registry:mount_points2'
attribute_mappings:
- name: 'last_written_time'
  description: 'Content Modification Time'
place_holder_event: true
---
data_type: 'windows:registry:mrulist'
attribute_mappings:
- name: 'last_written_time'
  description: 'Content Modification Time'
place_holder_event: true
---
data_type: 'windows:registry:mrulistex'
attribute_mappings:
- name: 'last_written_time'
  description: 'Content Modification Time'
place_holder_event: true
---
data_type: 'windows:registry:msie_zone_settings'
attribute_mappings:
- name: 'last_written_time'
  description: 'Content Modification Time'
place_holder_event: true
---
data_type: 'windows:registry:mstsc:connection'
attribute_mappings:
- name: 'last_written_time'
  description: 'Content Modification Time'
place_holder_event: true
---
data_type: 'windows:registry:mstsc:mru'
attribute_mappings:
- name: 'last_written_time'
  description: 'Content Modification Time'
place_holder_event: true
---
data_type: 'windows:registry:network'
attribute_mappings:
- name: 'creation_time'
  description: 'Creation Time'
- name: 'last_connected_time'
  description: 'Last Connection Time'
place_holder_event: true
---
data_type: 'windows:registry:network_drive'
attribute_mappings:
- name: 'last_written_time'
  description: 'Content Modification Time'
place_holder_event: true
---
data_type: 'windows:registry:office_mru'
attribute_mappings:
- name: 'last_written_time'
  description: 'Content Modification Time'
place_holder_event: true
---
data_type: 'windows:registry:office_mru_list'
attribute_mappings:
- name: 'last_written_time'
  description: 'Content Modification Time'
place_holder_event: true
---
data_type: 'windows:registry:outlook_search_mru'
attribute_mappings:
- name: 'last_written_time'
  description: 'Content Modification Time'
place_holder_event: true
---
data_type: 'windows:registry:run'
attribute_mappings:
- name: 'last_written_time'
  description: 'Content Modification Time'
place_holder_event: true
---
data_type: 'windows:registry:sam_users'
attribute_mappings:
- name: 'last_login_time'
  description: 'Last Login Time'
- name: 'last_password_set_time'
  description: 'Last Password Set Time'
- name: 'last_written_time'
  description: 'Content Modification Time'
place_holder_event: true
---
data_type: 'windows:registry:service'
attribute_mappings:
- name: 'last_written_time'
  description: 'Content Modification Time'
place_holder_event: true
---
data_type: 'windows:registry:shutdown'
attribute_mappings:
- name: 'last_shutdown_time'
  description: 'Last Shutdown Time'
place_holder_event: false
---
data_type: 'windows:registry:timezone'
attribute_mappings:
- name: 'last_written_time'
  description: 'Content Modification Time'
place_holder_event: true
---
data_type: 'windows:registry:typedurls'
attribute_mappings:
- name: 'last_written_time'
  description: 'Content Modification Time'
place_holder_event: true
---
data_type: 'windows:registry:usb'
attribute_mappings:
- name: 'last_written_time'
  # TODO: change description to correspond to meaning of date time value.
  description: 'Last Connection Time'
place_holder_event: true
---
data_type: 'windows:registry:usbstor:instance'
attribute_mappings:
- name: 'device_last_arrival_time'
  description: 'Last Connection Time'
- name: 'device_last_removal_time'
  description: 'Last Disconnect Time'
- name: 'driver_first_installation_time'
  description: 'Installation Time'
- name: 'driver_last_installation_time'
  description: 'Installation Time'
- name: 'firmware_time'
  description: 'Compile Time'
place_holder_event: true
---
data_type: 'windows:registry:userassist'
attribute_mappings:
- name: 'last_execution_time'
  description: 'Last Time Executed'
place_holder_event: true
---
data_type: 'windows:registry:winlogon'
attribute_mappings:
- name: 'last_written_time'
  description: 'Content Modification Time'
place_holder_event: true
---
data_type: 'windows:restore_point:info'
attribute_mappings:
- name: 'creation_time'
  description: 'Creation Time'
place_holder_event: true
---
data_type: 'windows:shell_item:file_entry'
attribute_mappings:
- name: 'access_time'
  description: 'Last Access Time'
- name: 'creation_time'
  description: 'Creation Time'
- name: 'modification_time'
  description: 'Content Modification Time'
place_holder_event: true
---
data_type: 'windows:srum:application_usage'
attribute_mappings:
- name: 'last_connected_time'
  description: 'Last Connection Time'
- name: 'recorded_time'
  description: 'Recorded Time'
place_holder_event: true
---
data_type: 'windows:srum:network_connectivity'
attribute_mappings:
- name: 'last_connected_time'
  description: 'Last Connection Time'
- name: 'recorded_time'
  description: 'Recorded Time'
place_holder_event: true
---
data_type: 'windows:srum:network_usage'
attribute_mappings:
- name: 'last_connected_time'
  description: 'Last Connection Time'
- name: 'recorded_time'
  description: 'Recorded Time'
place_holder_event: true
---
data_type: 'windows:tasks:job'
attribute_mappings:
- name: 'last_run_time'
  description: 'Last Time Executed'
place_holder_event: true
---
data_type: 'windows:tasks:trigger'
attribute_mappings:
- name: 'end_time'
  description: 'Scheduled to end'
- name: 'start_time'
  description: 'Scheduled to start'
place_holder_event: true
---
data_type: 'windows:timeline:generic'
attribute_mappings:
- name: 'start_time'
  description: 'Start Time'
place_holder_event: true
---
data_type: 'windows:timeline:user_engaged'
attribute_mappings:
- name: 'start_time'
  description: 'Start Time'
place_holder_event: true
---
data_type: 'windows:user_access_logging:clients'
attribute_mappings:
- name: 'access_time'
  description: 'Last Access Time'
- name: 'insert_time'
  description: 'First Access Time'
place_holder_event: true
---
data_type: 'windows:user_access_logging:dns'
attribute_mappings:
- name: 'last_seen_time'
  description: 'Last Seen Time'
place_holder_event: true
---
data_type: 'windows:user_access_logging:role_access'
attribute_mappings:
- name: 'first_seen_time'
  description: 'First Seen Time'
- name: 'last_seen_time'
  description: 'Last Seen Time'
place_holder_event: true
---
data_type: 'windows:user_access_logging:system_identity'
attribute_mappings:
- name: 'creation_time'
  description: 'Creation Time'
place_holder_event: true
---
data_type: 'windows:user_access_logging:virtual_machines'
attribute_mappings:
- name: 'creation_time'
  description: 'Creation Time'
- name: 'last_active_time'
  description: 'Last Active Time'
place_holder_event: true
---
data_type: 'windows:volume:creation'
attribute_mappings:
- name: 'creation_time'
  description: 'Creation Time'
place_holder_event: true
---
# TODO: prefix data_type with 'windows:registry:'.
data_type: 'winrar:history'
attribute_mappings:
- name: 'last_written_time'
  description: 'Content Modification Time'
---
data_type: 'xchat:log:line'
attribute_mappings:
- name: 'added_time'
  description: 'Added Time'
place_holder_event: true
---
data_type: 'xchat:scrollback:line'
attribute_mappings:
- name: 'added_time'
  description: 'Added Time'
place_holder_event: true
---
data_type: 'zeitgeist:activity'
attribute_mappings:
- name: 'recorded_time'
  description: 'Recorded Time'
place_holder_event: true<|MERGE_RESOLUTION|>--- conflicted
+++ resolved
@@ -481,17 +481,16 @@
   description: 'Last Time Executed'
 place_holder_event: false
 ---
-<<<<<<< HEAD
 data_type: 'ios:idstatuscache:lookup'
 attribute_mappings:
 - name: 'lookup_time'
   description: 'Lookup Time'
-=======
+place_holder_event: true
+---
 data_type: 'ios:datausage:event'
 attribute_mappings:
 - name: 'start_time'
   description: 'Start Time'
->>>>>>> 8121e4c8
 place_holder_event: true
 ---
 data_type: 'ios:kik:messaging'
