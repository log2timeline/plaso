<<<<<<< HEAD
plaso (20190531-1) unstable; urgency=low

  * Auto-generated

 -- Log2Timeline maintainers <log2timeline-maintainers@googlegroups.com>  Fri, 31 May 2019 20:25:25 +0200
=======
plaso (20190708-1) unstable; urgency=low

  * Auto-generated

 -- Log2Timeline maintainers <log2timeline-maintainers@googlegroups.com>  Mon, 08 Jul 2019 22:48:21 +0200
>>>>>>> e128a9f7
<|MERGE_RESOLUTION|>--- conflicted
+++ resolved
@@ -1,13 +1,5 @@
-<<<<<<< HEAD
-plaso (20190531-1) unstable; urgency=low
-
-  * Auto-generated
-
- -- Log2Timeline maintainers <log2timeline-maintainers@googlegroups.com>  Fri, 31 May 2019 20:25:25 +0200
-=======
 plaso (20190708-1) unstable; urgency=low
 
   * Auto-generated
 
- -- Log2Timeline maintainers <log2timeline-maintainers@googlegroups.com>  Mon, 08 Jul 2019 22:48:21 +0200
->>>>>>> e128a9f7
+ -- Log2Timeline maintainers <log2timeline-maintainers@googlegroups.com>  Mon, 08 Jul 2019 22:48:21 +0200