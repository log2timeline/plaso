#!/bin/bash
#
# Script to run tests on Travis-CI.
#
# This file is generated by l2tdevtools update-dependencies.py, any dependency
# related changes should be made in dependencies.ini.

# Exit on error.
set -e;

if test -n "${FEDORA_VERSION}";
then
	CONTAINER_NAME="fedora${FEDORA_VERSION}";
<<<<<<< HEAD
	CONTAINER_OPTIONS="-e LANG=en_US.UTF-8";
=======
	CONTAINER_OPTIONS="-e LANG=C.utf8";
>>>>>>> e128a9f7

	if test -n "${TOXENV}";
	then
		TEST_COMMAND="tox -e ${TOXENV}";

	elif test "${TARGET}" = "pylint";
	then
		TEST_COMMAND="./config/travis/run_pylint.sh";

	elif test ${TRAVIS_PYTHON_VERSION} = "2.7";
	then
		TEST_COMMAND="./config/travis/run_python2.sh";
	else
		TEST_COMMAND="./config/travis/run_python3.sh";
	fi
	# Note that exec options need to be defined before the container name.
	docker exec ${CONTAINER_OPTIONS} ${CONTAINER_NAME} sh -c "cd plaso && ${TEST_COMMAND}";

elif test -n "${UBUNTU_VERSION}";
then
	CONTAINER_NAME="ubuntu${UBUNTU_VERSION}";
	CONTAINER_OPTIONS="-e LANG=en_US.UTF-8";

	if test -n "${TOXENV}";
	then
		TEST_COMMAND="tox -e ${TOXENV}";

	elif test "${TARGET}" = "coverage";
	then
		# Also see: https://docs.codecov.io/docs/testing-with-docker
		curl -o codecov_env.sh -s https://codecov.io/env;

		# Generates a series of -e options.
		CODECOV_ENV=$(/bin/bash ./codecov_env.sh);

		CONTAINER_OPTIONS="${CODECOV_ENV} ${CONTAINER_OPTIONS}";

		TEST_COMMAND="./config/travis/run_coverage.sh";

	elif test "${TARGET}" = "jenkins2";
	then
		TEST_COMMAND="./config/jenkins/linux/run_end_to_end_tests.sh travis";

	elif test "${TARGET}" = "jenkins3";
	then
		TEST_COMMAND="./config/jenkins/linux/run_end_to_end_tests_py3.sh travis";

	elif test "${TARGET}" = "pylint";
	then
		TEST_COMMAND="./config/travis/run_pylint.sh";

	elif test ${TRAVIS_PYTHON_VERSION} = "2.7";
	then
		TEST_COMMAND="./config/travis/run_python2.sh";
	else
		TEST_COMMAND="./config/travis/run_python3.sh";
	fi
	# Note that exec options need to be defined before the container name.
	docker exec ${CONTAINER_OPTIONS} ${CONTAINER_NAME} sh -c "cd plaso && ${TEST_COMMAND}";

elif test "${TARGET}" = "dockerfile";
then
	cd config/docker && docker build --build-arg PPA_TRACK="dev" -f Dockerfile .

elif test "${TRAVIS_OS_NAME}" = "osx";
then
	PYTHONPATH=/Library/Python/2.7/site-packages/ /usr/bin/python ./run_tests.py;

	python ./setup.py build

	python ./setup.py sdist

	python ./setup.py bdist

	if test -f tests/end-to-end.py;
	then
		PYTHONPATH=. python ./tests/end-to-end.py --debug -c config/end-to-end.ini;
	fi
fi<|MERGE_RESOLUTION|>--- conflicted
+++ resolved
@@ -11,11 +11,7 @@
 if test -n "${FEDORA_VERSION}";
 then
 	CONTAINER_NAME="fedora${FEDORA_VERSION}";
-<<<<<<< HEAD
-	CONTAINER_OPTIONS="-e LANG=en_US.UTF-8";
-=======
 	CONTAINER_OPTIONS="-e LANG=C.utf8";
->>>>>>> e128a9f7
 
 	if test -n "${TOXENV}";
 	then
