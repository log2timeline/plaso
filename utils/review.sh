#!/bin/bash
# Script that submits a code for code review.

EXIT_SUCCESS=0;
EXIT_MISSING_ARGS=2;
EXIT_SUCCESS=0;

SCRIPTNAME=`basename $0`;
NETRC="${HOME}/.netrc";

BROWSER_PARAM="";
USE_CL_FILE=1;
CL_FILENAME="";
BRANCH="";
DIFFBASE="upstream/master";
SHOW_HELP=0;

if test -e ".review" && ! test -d ".review";
then
  echo "Invalid source tree: .review exists but is not a directory.";

  exit ${EXIT_FAILURE};
fi

if ! test -f "utils/common.sh";
then
  echo "Unable to find common scripts (utils/common.sh).";
  echo "This script can only be run from the root of the source directory.";

  exit ${EXIT_FAILURE};
fi

. utils/common.sh

if ! have_curl;
then
  echo "You'll need to install curl for this script to continue.";

  exit ${EXIT_FAILURE};
fi

if ! test -f "${NETRC}";
then
  echo "No such file: ${NETRC}";

  exit ${EXIT_FAILURE};
fi

ACCESS_TOKEN=`grep 'github.com' ${NETRC} | awk '{ print $6 }'`;

if test -z "${ACCESS_TOKEN}";
then
  echo "Unable to determine github.com access token from: ${NETRC}";

  exit ${EXIT_FAILURE};
fi

# TODO: add diffbase support?

# Determine if we have the master repo as origin.
HAVE_REMOTE_ORIGIN=have_remote_origin;

while test $# -gt 0;
do
  case $1 in
  --diffbase )
    shift;
    DIFFBASE=$1;
    shift;
    ;;

  --nobrowser | --no-browser | --no_browser )
    BROWSER_PARAM="--no_oauth2_webbrowser";
    shift;
    ;;

  --noclfile | --no-clfile | --no_clfile )
    USE_CL_FILE=0;
    shift;
    ;;

  -h | --help )
    SHOW_HELP=1;
    shift;
    ;;

  *)
    REVIEWERS=$1;
    shift
    ;;
  esac
done

if test ${SHOW_HELP} -ne 0;
then
  echo "Usage: ./${SCRIPTNAME} [--nobrowser] [--noclfile]";
  echo "";
  echo "  --diffbase: the name of the branch to use as diffbase for the CL.";
  echo "              The default is upstream/master";
<<<<<<< HEAD
  echo "";
  echo "  --diffbase: the name of the branch to use as diffbase for the CL.";
  echo "              The default is upstream/master";
=======
>>>>>>> 04c2864a
  echo "";
  echo "  --nobrowser: forces upload.py not to open a separate browser";
  echo "               process to obtain OAuth2 credentials for Rietveld";
  echo "               (https://codereview.appspot.com).";
  echo "";
  echo "  --noclfile: do not store the resulting CL number in a CL file"
  echo "              stored in .review/";
  echo "";

  exit ${EXIT_SUCCESS};
fi

if ! test -z ${REVIEWERS};
then
  echo "The need to explicitly pass reviewers to this script has been removed.";
  echo "The script now defaults to the maintainers.";
  echo "";
fi

REVIEWERS="kiddi@kiddaland.net,joachim.metz@gmail.com,onager@deerpie.com";
CC="log2timeline-dev@googlegroups.com";

if ! ${HAVE_REMOTE_ORIGIN};
then
  if ! have_remote_upstream;
  then
    echo "Review aborted - missing upstream.";
    echo "Run: 'git remote add upstream https://github.com/log2timeline/${PROJECT_NAME}.git'";

    exit ${EXIT_FAILURE};
  fi
  git fetch upstream;

  if have_master_branch;
  then
    echo "Review aborted - current branch is master.";

    exit ${EXIT_FAILURE};
  fi

  if have_uncommitted_changes;
  then
    echo "Review aborted - detected uncommitted changes.";

    exit ${EXIT_FAILURE};
  fi

  if ! local_repo_in_sync_with_upstream;
  then
    echo "Local repo out of sync with upstream: running 'git pull --rebase upstream master'.":
    git pull --rebase upstream master

    if test $? -ne 0;
    then
      echo "Review aborted - unable to run: 'git pull --rebase upstream master'.";

      exit ${EXIT_FAILURE};
    fi
    git push -f

    if test $? -ne 0;
    then
      echo "Review aborted - unable to run: 'git push -f' after update with upstream.";

      exit ${EXIT_FAILURE};
    fi
  fi

  if ! linting_is_correct_remote_upstream;
  then
    echo "Review aborted - fix the issues reported by the linter.";

    exit ${EXIT_FAILURE};
  fi

else
  if have_double_git_status_codes;
  then
    echo "Review aborted - detected double git status codes."
    echo "Run: 'git stash && git stash pop'.";

    exit ${EXIT_FAILURE};
  fi

  if ! linting_is_correct_remote_origin;
  then
    echo "Review aborted - fix the issues reported by the linter.";

    exit ${EXIT_FAILURE};
  fi
fi

if ! tests_pass;
then
  echo "Review aborted - fix the issues reported by the failing test.";

  exit ${EXIT_FAILURE};
fi

if test ${USE_CL_FILE} -ne 0;
then
  get_current_branch "BRANCH";

  CL_FILENAME=".review/${BRANCH}";

  if test -f ${CL_FILENAME};
  then
    echo "Review aborted - CL file already exitst: ${CL_FILENAME}";
    echo "Do you already have a code review pending for the current branch?";

    exit ${EXIT_FAILURE};
  fi
fi

if ! ${HAVE_REMOTE_ORIGIN};
then
  get_current_branch "BRANCH";

  git push --set-upstream origin ${BRANCH};

  if test $? -ne 0;
  then
    echo "Unable to push to origin";
    echo "";
  
    exit ${EXIT_FAILURE};
  fi

  DESCRIPTION="";
  get_last_change_description "DESCRIPTION";

  echo "Automatic generated description of code review request:";
  echo "${DESCRIPTION}";
  echo "";

  echo "Hit enter to use the automatic description or enter an alternative";
  echo "description of code review request:";
  read INPUT_DESCRIPTION

  if ! test -z "${INPUT_DESCRIPTION}";
  then
    DESCRIPTION=${INPUT_DESCRIPTION};
  fi

  if ! test -z "${BROWSER_PARAM}";
  then
    echo "Upload server: codereview.appspot.com (change with -s/--server)";
    echo "Go to the following link in your browser:";
    echo "";
    echo "    https://codereview.appspot.com/get-access-token";
    echo "";
    echo "and copy the access token.";
    echo "";
    echo -n "Enter access token: ";
  fi

  TEMP_FILE=`mktemp .tmp_${PROJECT_NAME}_code_review.XXXXXX`;

  python utils/upload.py \
      --oauth2 ${BROWSER_PARAM} \
      --send_mail -r ${REVIEWERS} --cc ${CC} \
      -t "${DESCRIPTION}" -y -- ${DIFFBASE} | tee ${TEMP_FILE};

  CL=`cat ${TEMP_FILE} | grep codereview.appspot.com | awk -F '/' '/created/ {print $NF}'`;
  cat ${TEMP_FILE};
  rm -f ${TEMP_FILE};

  if test -z ${CL};
  then
    echo "Unable to upload code change for review.";

    exit ${EXIT_FAILURE};
  fi

  if test -z "${BRANCH}";
  then
    get_current_branch "BRANCH";
  fi

  ORGANIZATION=`git remote -v | grep 'origin' | sed 's?^.*https://github.com/\([^/]*\)/.*$?\1?' | sort | uniq`;

  POST_DATA="{
  \"title\": \"${CL}: ${DESCRIPTION}\",
  \"body\": \"[Code review: ${CL}: ${DESCRIPTION}](https://codereview.appspot.com/${CL}/)\",
  \"head\": \"${ORGANIZATION}:${BRANCH}\",
  \"base\": \"master\"
}";

  echo "Creating pull request.";
  curl -s --data "${POST_DATA}" https://api.github.com/repos/log2timeline/${PROJECT_NAME}/pulls?access_token=${ACCESS_TOKEN} >/dev/null;

  if test $? -ne 0;
  then
    echo "Unable to create pull request.";
    echo "";

    exit ${EXIT_FAILURE};
  fi

else
  echo "Enter a description of code review request:";
  read DESCRIPTION

  # Check if we need to set --cache.
  STATUS_CODES=`git status -s | cut -b1,2 | sed 's/\s//g' | sort | uniq`;

  CACHE_PARAM="";
  for STATUS_CODE in ${STATUS_CODES};
  do
    if test "${STATUS_CODE}" = "A";
    then
      CACHE_PARAM="--cache";
    fi
  done

  if ! test -z "${BROWSER_PARAM}";
  then
    echo "Upload server: codereview.appspot.com (change with -s/--server)";
    echo "Go to the following link in your browser:";
    echo "";
    echo "    https://codereview.appspot.com/get-access-token";
    echo "";
    echo "and copy the access token.";
    echo "";
    echo -n "Enter access token: ";
  fi

  TEMP_FILE=`mktemp .tmp_${PROJECT_NAME}_code_review.XXXXXX`;

  python utils/upload.py \
      --oauth2 ${BROWSER_PARAM} ${CACHE_PARAM} \
      --send_mail -r ${REVIEWERS} --cc ${CC} \
      -m "${DESCRIPTION}" -t "${DESCRIPTION}" -y | tee ${TEMP_FILE};

  CL=`cat ${TEMP_FILE} | grep codereview.appspot.com | awk -F '/' '/created/ {print $NF}'`;
  cat ${TEMP_FILE};
  rm -f ${TEMP_FILE};

  if test -z ${CL};
  then
    echo "Unable to upload code change for review.";

    exit ${EXIT_FAILURE};
  fi
fi

if test ${USE_CL_FILE} -ne 0;
then
  if ! test -e ".review";
  then
    mkdir .review;
  fi

  echo ${CL} > ${CL_FILENAME};

  echo "";
  echo "Saved code review number for future updates.";
fi

exit ${EXIT_SUCCESS};<|MERGE_RESOLUTION|>--- conflicted
+++ resolved
@@ -97,12 +97,6 @@
   echo "";
   echo "  --diffbase: the name of the branch to use as diffbase for the CL.";
   echo "              The default is upstream/master";
-<<<<<<< HEAD
-  echo "";
-  echo "  --diffbase: the name of the branch to use as diffbase for the CL.";
-  echo "              The default is upstream/master";
-=======
->>>>>>> 04c2864a
   echo "";
   echo "  --nobrowser: forces upload.py not to open a separate browser";
   echo "               process to obtain OAuth2 credentials for Rietveld";
